--- conflicted
+++ resolved
@@ -249,7 +249,14 @@
           component: () => import('./views/audit/index')
         },
         {
-<<<<<<< HEAD
+          path: 'guidelines',
+          name: 'guidelines',
+          meta: {
+            permission: [Permission.GUIDELINES]
+          },
+          component: () => import('./views/guidelines/index')
+        },
+        {
           path: 'medical-performance',
           name: 'medical-performance',
           meta: {
@@ -297,14 +304,6 @@
           name: 'medical-configuration-department',
           meta: {permission: [Permission.MEDICAL_CONFIGURATION_DEPARTMENT]},
           component: () => import('./views/medical-configuration/department')
-=======
-          path: 'guidelines',
-          name: 'guidelines',
-          meta: {
-            permission: [Permission.GUIDELINES]
-          },
-          component: () => import('./views/guidelines/index')
->>>>>>> 3d53dd32
         }
       ]
     },
