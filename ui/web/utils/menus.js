--- conflicted
+++ resolved
@@ -85,7 +85,6 @@
     router: '/audit-log'
   },
   {
-<<<<<<< HEAD
     index: 'medical-performance',
     permission: [
       Permission.APPRAISAL_RESULT,
@@ -97,17 +96,6 @@
     router: '/medical-performance'
   },
   {
-    index: 'plan',
-    label: '医疗考核方案',
-    icon: 'el-icon-setting',
-    router: '/plan'
-  },
-  {
-    index: 'work',
-    label: '医疗工作列表',
-    icon: 'el-icon-notebook-2',
-    router: '/work'
-=======
     index: 'medical-configuration',
     permission: [
       Permission.MEDICAL_CONFIGURATION_LIST,
@@ -136,6 +124,17 @@
         label: '员工配置'
       }
     ]
->>>>>>> 579a6e7b
+  },
+  {
+    index: 'plan',
+    label: '医疗考核方案',
+    icon: 'el-icon-setting',
+    router: '/plan'
+  },
+  {
+    index: 'work',
+    label: '医疗工作列表',
+    icon: 'el-icon-notebook-2',
+    router: '/work'
   }
 ];