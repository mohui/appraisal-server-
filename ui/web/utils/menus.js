const Permission = require('../../../common/permission.ts').Permission;

module.exports = [
  {
    index: 'performance-appraisal',
    permission: [
      Permission.APPRAISAL_RESULT,
      Permission.APPRAISAL_CONFIGURATION_MANAGEMENT,
      Permission.APPRAISAL_BASIC_DATA
    ],
    label: '绩效考核',
    sign: 'show',
    icon: 'el-icon-data-analysis',
    children: [
      {
        index: 'appraisal-result',
        permission: [Permission.APPRAISAL_RESULT],
        router: '/appraisal-result',
        sign: 'show',
        label: '考核结果'
      },
      {
        index: 'check',
        permission: [Permission.APPRAISAL_CONFIGURATION_MANAGEMENT],
        router: '/check',
        label: '配置管理'
      },
      {
        index: 'basic-data',
        permission: [Permission.APPRAISAL_BASIC_DATA],
        router: '/basic-data',
        label: '基础数据'
      },
      {
        index: 'hospital',
        permission: [Permission.HOSPITAL],
        router: '/hospital',
        label: '金额列表'
      },
      {
        index: 'score',
        permission: [Permission.SCORE],
        router: '/score',
        label: '推荐工分值'
      }
    ]
  },
  {
    index: 'person',
    permission: [Permission.PROFILE],
    label: '个人档案',
    sign: 'show',
    icon: 'el-icon-edit',
    router: '/person'
  },
  {
    index: 'userManage',
    permission: [Permission.USER_INDEX, Permission.ROLE_INDEX],
    label: '用户管理',
    icon: 'el-icon-user',
    children: [
      {
        index: 'user',
        permission: [Permission.USER_INDEX],
        router: '/user',
        label: '用户列表'
      },
      {
        index: 'role',
        permission: [Permission.ROLE_INDEX],
        router: '/role',
        label: '角色管理'
      }
    ]
  },
  {
    index: 'etl-hospital',
    permission: [Permission.ETL_HOSPITAL],
    label: '机构同步',
    icon: 'el-icon-refresh',
    router: '/etl'
  },
  {
    index: 'audit-log',
    permission: [Permission.AUDIT_LOG],
    label: '操作日志',
    icon: 'el-icon-refresh',
    router: '/audit-log'
  },
  {
<<<<<<< HEAD
    index: 'medical-performance',
    permission: [Permission.MEDICAL_PERFORMANCE],
    label: '医疗绩效',
    sign: 'show',
    icon: 'el-icon-s-data',
    router: '/medical-performance'
  },
  {
    index: 'medical-configuration',
    permission: [
      Permission.MEDICAL_CONFIGURATION_LIST,
      Permission.MEDICAL_CONFIGURATION_WORK,
      Permission.MEDICAL_CONFIGURATION_MEMBER
    ],
    label: '医疗绩效配置',
    icon: 'el-icon-data-line',
    children: [
      {
        index: 'medical-configuration',
        permission: [Permission.MEDICAL_CONFIGURATION_LIST],
        router: '/medical-configuration',
        label: '配置列表'
      },
      {
        index: 'medical-configuration-work',
        permission: [Permission.MEDICAL_CONFIGURATION_WORK],
        router: '/medical-configuration-work',
        label: '工分项配置'
      },
      {
        index: 'medical-configuration-member',
        permission: [Permission.MEDICAL_CONFIGURATION_MEMBER],
        router: '/medical-configuration-member',
        label: '员工配置'
      },
      {
        index: 'medical-configuration-member-his',
        permission: [Permission.MEDICAL_CONFIGURATION_MEMBER_HIS],
        router: '/medical-configuration-member-his',
        label: '员工管理'
      },
      {
        index: 'medical-configuration-department',
        permission: [Permission.MEDICAL_CONFIGURATION_DEPARTMENT],
        router: '/medical-configuration-department',
        label: '科室管理'
      }
    ]
  },
  {
    index: 'manual',
    permission: [Permission.MEDICAL_MANUAL],
    label: '手工数据维护',
    icon: 'el-icon-notebook-1',
    router: '/manual'
  },
  {
    index: 'plan',
    permission: [Permission.MEDICAL_PLAN],
    label: '医疗考核方案',
    icon: 'el-icon-setting',
    router: '/plan'
  },
  {
    index: 'work',
    permission: [Permission.MEDICAL_WORK],
    label: '医疗工作列表',
    icon: 'el-icon-notebook-2',
    router: '/work'
=======
    index: 'guidelines',
    permission: [Permission.GUIDELINES],
    label: '医学指南',
    icon: 'el-icon-guide',
    router: '/guidelines'
>>>>>>> 3d53dd32
  }
];<|MERGE_RESOLUTION|>--- conflicted
+++ resolved
@@ -88,7 +88,13 @@
     router: '/audit-log'
   },
   {
-<<<<<<< HEAD
+    index: 'guidelines',
+    permission: [Permission.GUIDELINES],
+    label: '医学指南',
+    icon: 'el-icon-guide',
+    router: '/guidelines'
+  },
+  {
     index: 'medical-performance',
     permission: [Permission.MEDICAL_PERFORMANCE],
     label: '医疗绩效',
@@ -158,12 +164,5 @@
     label: '医疗工作列表',
     icon: 'el-icon-notebook-2',
     router: '/work'
-=======
-    index: 'guidelines',
-    permission: [Permission.GUIDELINES],
-    label: '医学指南',
-    icon: 'el-icon-guide',
-    router: '/guidelines'
->>>>>>> 3d53dd32
   }
 ];