<template>
  <div class="flex-column-layout">
    <div class="jx-header">
      <span class="header-title">个人档案列表</span>
    </div>
    <kn-collapse
      :is-show="$settings.isMobile"
      :is-collapsed="isCollapsed"
      @toggle="is => (isCollapsed = is)"
    >
      <el-form
        :model="queryForm"
        label-width="100px"
        size="mini"
        style="background-color: #fff;padding-top: 18px; border-bottom: 1px solid #eee;"
      >
        <el-row>
          <el-col :span="6" :xs="24" :sm="12" :md="8" :lg="6" :xl="4">
            <el-form-item label="姓名:">
              <kn-debounce-input
                v-model.trim="queryForm.name"
                placeholder="请输入要查询的姓名"
                clearable
              ></kn-debounce-input>
            </el-form-item>
          </el-col>
          <el-col :span="6" :xs="24" :sm="12" :md="8" :lg="6" :xl="4">
            <el-form-item label="身份证号码:">
              <kn-debounce-input
                v-model.trim="queryForm.idCard"
                placeholder="请输入要查询的身份证号码"
                clearable
              ></kn-debounce-input>
            </el-form-item>
          </el-col>
          <el-col :span="6" :xs="24" :sm="12" :md="8" :lg="6" :xl="4">
            <el-form-item label="地区机构:">
              <div style="display: flex">
                <kn-area-cascader
                  style="width: 100%"
                  :code="queryForm.region"
                  :hospital="queryForm.hospital"
                  @outValue="
                    value => {
                      queryForm.region = value.regionId;
                      queryForm.hospital = value.hospitalId;
                    }
                  "
                ></kn-area-cascader>
                <el-tooltip content="包含下属机构">
                  <el-checkbox
                    v-model="queryForm.include"
                    style="margin: 0 0 1px 5px"
                    :disabled="!queryForm.hospital"
                  ></el-checkbox>
                </el-tooltip>
              </div>
            </el-form-item>
          </el-col>
          <el-col :span="6" :xs="24" :sm="12" :md="8" :lg="6" :xl="4">
            <el-form-item label="人群分类:">
              <div style="display: flex">
                <el-select
                  v-model="queryForm.personTags"
                  clearable
<<<<<<< HEAD
                ></kn-debounce-input>
              </el-form-item>
            </el-col>
            <el-col :span="6" :xs="24" :sm="12" :md="8" :lg="6" :xl="4">
              <el-form-item label="地区机构:">
                <div style="display: flex">
                  <el-cascader
                    clearable
                    v-model="queryForm.region"
                    :placeholder="'请选择地区'"
                    :props="regionList"
                    collapse-tags
                    filterable
                    size="mini"
                  >
                  </el-cascader>
                </div>
              </el-form-item>
            </el-col>
            <el-col :span="6" :xs="24" :sm="12" :md="8" :lg="6" :xl="4">
              <el-form-item label="人群分类:">
                <div style="display: flex">
                  <el-select
                    v-model="queryForm.personTags"
                    clearable
                    multiple
                    collapse-tags
                    placeholder="未选择代表默认全人群"
                    style="width: 100%;"
                  >
                    <el-option
                      v-for="item in personTagList"
                      :key="item.id"
                      :label="item.name"
                      :value="item.id"
                    >
                    </el-option>
                  </el-select>
                  <el-tooltip content="任意满足">
                    <el-checkbox
                      v-model="queryForm.personOr"
                      style="margin: 0 0 1px 5px"
                      :disabled="!queryForm.personTags.length > 0"
                    ></el-checkbox>
                  </el-tooltip>
                </div>
              </el-form-item>
            </el-col>
            <el-col :span="6" :xs="24" :sm="12" :md="8" :lg="6" :xl="4">
              <el-form-item label="档案问题:">
                <div style="display: flex">
                  <el-select
                    v-model="queryForm.tags"
                    clearable
                    multiple
                    collapse-tags
                    placeholder="请选择"
                    style="width: 100%;"
                  >
                    <el-option
                      v-for="item in tagList"
                      :key="item.id"
                      :label="item.name"
                      :value="item.id"
                    >
                    </el-option>
                  </el-select>
                  <el-tooltip content="任意满足">
                    <el-checkbox
                      v-model="queryForm.documentOr"
                      style="margin: 0 0 1px 5px"
                      :disabled="!queryForm.tags.length > 0"
                    ></el-checkbox>
                  </el-tooltip>
                </div>
              </el-form-item>
            </el-col>
            <el-col :span="6" :xs="24" :sm="12" :md="8" :lg="6" :xl="4">
              <el-form-item label="年度:">
                <div>
                  <el-select
                    v-model="queryForm.year"
                    placeholder="请选择考核年度"
                    style="width: 100%;"
                  >
                    <el-option
                      v-for="item in yearList"
                      :key="item.value"
                      :label="item.label"
                      :value="item.value"
                    >
                    </el-option>
                  </el-select>
                </div>
              </el-form-item>
            </el-col>
            <el-col :span="5" :xs="24" :sm="24" :md="16" :lg="12" :xl="8">
              <el-form-item label="">
                <el-button
                  type="primary"
                  size="mini"
                  @click="$asyncComputed.serverData.update()"
                  >查询</el-button
                >
                <el-button
                  type="primary"
                  size="mini"
                  @click="handleResetCondition"
=======
                  multiple
                  collapse-tags
                  placeholder="未选择代表默认全人群"
                  style="width: 100%;"
>>>>>>> bd2c67de
                >
                  <el-option
                    v-for="item in personTagList"
                    :key="item.id"
                    :label="item.name"
                    :value="item.id"
                  >
                  </el-option>
                </el-select>
                <el-tooltip content="任意满足">
                  <el-checkbox
                    v-model="queryForm.personOr"
                    style="margin: 0 0 1px 5px"
                    :disabled="!queryForm.personTags.length > 0"
                  ></el-checkbox>
                </el-tooltip>
              </div>
            </el-form-item>
          </el-col>
          <el-col :span="6" :xs="24" :sm="12" :md="8" :lg="6" :xl="4">
            <el-form-item label="档案问题:">
              <div style="display: flex">
                <el-select
                  v-model="queryForm.tags"
                  clearable
                  multiple
                  collapse-tags
                  placeholder="请选择"
                  style="width: 100%;"
                >
                  <el-option
                    v-for="item in tagList"
                    :key="item.id"
                    :label="item.name"
                    :value="item.id"
                  >
                  </el-option>
                </el-select>
                <el-tooltip content="任意满足">
                  <el-checkbox
                    v-model="queryForm.documentOr"
                    style="margin: 0 0 1px 5px"
                    :disabled="!queryForm.tags.length > 0"
                  ></el-checkbox>
                </el-tooltip>
              </div>
            </el-form-item>
          </el-col>
          <el-col :span="6" :xs="24" :sm="12" :md="8" :lg="6" :xl="4">
            <el-form-item label="年度:">
              <div>
                <el-select
                  v-model="queryForm.year"
                  placeholder="请选择考核年度"
                  style="width: 100%;"
                >
                  <el-option
                    v-for="item in yearList"
                    :key="item.value"
                    :label="item.label"
                    :value="item.value"
                  >
                  </el-option>
                </el-select>
              </div>
            </el-form-item>
          </el-col>
          <el-col :span="5" :xs="24" :sm="24" :md="16" :lg="12" :xl="8">
            <el-form-item label="">
              <el-button
                type="primary"
                size="mini"
                @click="$asyncComputed.serverData.update()"
                >查询</el-button
              >
              <el-button
                type="primary"
                size="mini"
                @click="handleResetCondition"
              >
                重置条件
              </el-button>
              <el-button
                v-permission="{permission: permission.PERSON_EXCEL}"
                size="mini"
                @click="getTableData()"
              >
                导出表格</el-button
              >
            </el-form-item>
          </el-col>
        </el-row>
      </el-form>
    </kn-collapse>
    <el-table
      ref="personTable"
      v-loading="$asyncComputed.serverData.updating"
      :data="tableData"
      empty-text="没有筛选到符合条件的数据"
      height="100%"
      style="flex-grow: 1;"
      :cell-class-name="cellClassHover"
      @row-click="handleCellClick"
    >
      <el-table-column prop="name" label="姓名" min-width="80" align="center">
      </el-table-column>
      <el-table-column
        prop="idCard"
        label="身份证"
        min-width="180"
        align="center"
      ></el-table-column>
      <el-table-column
        prop="hospitalName"
        label="管理机构"
        min-width="220"
        align="center"
      ></el-table-column>
      <el-table-column label="人群分类" min-width="200" align="center">
        <template slot-scope="scope">
          <el-tag
            v-for="tag of scope.row.personTags"
            :key="tag.label"
            :style="{
              marginRight: '5px',
              background: tag.type
                ? ''
                : 'linear-gradient(to right, rgba(83, 33, 188,1), rgba(81, 33, 188,0.5))',
              color: tag.type ? '' : 'white'
            }"
            size="mini"
            :type="tag.type ? 'primary' : 'danger'"
          >
            <el-popover
              placement="top"
              width="200"
              trigger="click"
              :disabled="
                tag.type ||
                  !$settings.permissions.includes(permission.TAGS_DETAIL)
              "
            >
              <div v-if="tag.code === 'ai_2dm'">
                糖尿病高风险，建议行口服葡萄糖耐量试验(OGTT)或糖化血红蛋白检查
              </div>
              <div v-else-if="tag.code === 'ai_hua'">
                高尿酸血症发病高风险，建议定期进行相关检查并注意预防
              </div>
              <i
                :style="{
                  cursor:
                    !tag.type &&
                    $settings.permissions.includes(permission.TAGS_DETAIL)
                      ? 'pointer'
                      : 'auto',
                  'font-style': 'normal'
                }"
                slot="reference"
                >{{ tag.label }}</i
              >
            </el-popover>
          </el-tag>
        </template>
      </el-table-column>
      <el-table-column label="档案问题" min-width="300" align="center">
        <template slot-scope="scope">
          <el-tag
            v-for="tag of scope.row.tags"
            :key="tag.label"
            style="margin-right: 5px"
            size="mini"
            :type="tag.type ? 'primary' : 'danger'"
          >
            <el-popover
              :ref="tag.code + scope.row.id"
              @show="(code = tag.code), (archivesID = scope.row.id)"
              :disabled="
                tag.type ||
                  !$settings.permissions.includes(permission.TAGS_DETAIL)
              "
              :popper-options="{
                boundariesElement: 'viewport',
                removeOnDestroy: true
              }"
              placement="top"
              width="200"
              trigger="click"
            >
              <div
                v-loading="
                  code === tag.code &&
                    $asyncComputed.nonstandardCausesSeverData.updating
                "
                v-html="nonstandardCauses"
              ></div>
              <i
                :style="{
                  cursor:
                    !tag.type &&
                    $settings.permissions.includes(permission.TAGS_DETAIL)
                      ? 'pointer'
                      : 'auto',
                  'font-style': 'normal'
                }"
                slot="reference"
                >{{ tag.label }}</i
              >
            </el-popover>
          </el-tag>
        </template>
      </el-table-column>
    </el-table>
    <el-scrollbar class="scrollbar" v-if="$settings.isMobile">
      <el-pagination
        v-reset-scroll="'personTable'"
        background
        :page-size="pageSize"
        :current-page="pageNo"
        layout="total, sizes, prev, pager, next"
        :page-sizes="[50, 100, 200, 400]"
        :total="serverData.count"
        @current-change="handlePageNoChange"
        @size-change="handlePageSizeChange"
      >
      </el-pagination>
    </el-scrollbar>
    <el-pagination
      v-else
      v-reset-scroll="'personTable'"
      class="person-pagination"
      background
      :page-size="pageSize"
      :current-page="pageNo"
      layout="total, sizes, prev, pager, next"
      :page-sizes="[50, 100, 200, 400]"
      :total="serverData.count"
      @current-change="handlePageNoChange"
      @size-change="handlePageSizeChange"
    ></el-pagination>
  </div>
</template>

<script>
import {
  documentTagList,
  getTagsList,
  personTagList,
  personTags
} from '../../../../common/person-tag.ts';
import {Permission} from '../../../../common/permission.ts';

export default {
  name: 'PersonList',
  created() {
    this.initParams(this.$route);
  },
  data() {
    const that = this;
    return {
      isCollapsed: !!this.$settings.isMobile,
      pageSize: 50,
      pageNo: 1,
      hospitals: this.$settings.user.hospitals,
      queryForm: {
        name: '',
        idCard: '',
        tags: [],
        year: this.$dayjs().year(),
        region: '',
        personTags: [],
        personOr: false, //人群分类是否or查询
        documentOr: false //档案问题是否or查询
      },
      permission: Permission,
      tagList: documentTagList,
      yearList: [
        {value: 2020, label: '2020年度'},
        {value: 2021, label: '2021年度'}
      ],
      archivesID: '', //档案id
      code: '', //tag code
      isInit: false, //是否初始化页面,
      regionList: {
        lazy: true,
        checkStrictly: true,
        emitPath: false,
        async lazyLoad(node, resolve) {
          console.log(node);
          const {level, value = null} = node;
          const region = (await that.region(value)).map(it => ({
            value: it.code,
            label: it.name,
            leaf: level >= 4
          }));
          resolve(region);
        }
      }
    };
  },
  computed: {
    //人群分类下拉框选项
    personTagList() {
      return personTagList.filter(
        it =>
          (it.id !== personTags.ai_hua.code &&
            it.id !== personTags.ai_2dm.code) ||
          ((it.id === personTags.ai_hua.code ||
            it.id === personTags.ai_2dm.code) &&
            this.$settings.permissions.includes(this.permission.AI))
      );
    },
    //表格数据
    tableData() {
      return this.serverData.rows.map(it => {
        if (!this.$settings.permissions.includes(this.permission.AI)) {
          it[personTags.ai_2dm.code] = null;
          it[personTags.ai_hua.code] = null;
        }
        return getTagsList(it);
      });
    },
    //居民标签不规范的具体原因
    nonstandardCauses() {
      if (!this.nonstandardCausesSeverData) return '数据出错了';
      return this.nonstandardCausesSeverData
        .map(it => {
          return it.content;
        })
        .join('<br>');
    }
  },
  watch: {
    queryForm: {
      handler() {
        this.pageNo = 1;
        const urlTags = JSON.stringify(this.queryForm.tags);
        const urlPersonTags = JSON.stringify(this.queryForm.personTags);
        let query = {};
        if (this.queryForm.name) query.name = this.queryForm.name;
        if (this.queryForm.region) query.region = this.queryForm.region;
        if (this.queryForm.idCard) query.idCard = this.queryForm.idCard;
        if (this.queryForm.tags.length) query.tags = urlTags;
        else delete query.tags;
        if (this.queryForm.documentOr)
          query.documentOr = this.queryForm.documentOr;
        if (this.queryForm.personTags.length) query.personTags = urlPersonTags;
        else delete query.urlPersonTags;
        if (this.queryForm.personOr) query.personOr = this.queryForm.personOr;
        if (this.queryForm.year) query.year = this.queryForm.year;
        this.$router.replace({query: query}).catch(err => {
          err;
        });
      },
      deep: true
    },
    'queryForm.personTags'() {
      if (!this.queryForm.personTags.length > 0) {
        this.queryForm.personOr = false;
      }
    },
    'queryForm.tags'() {
      if (!this.queryForm.tags.length > 0) {
        this.queryForm.documentOr = false;
      }
    },
    //指标得分解读详情数据
    nonstandardCauses() {
      if (this.$refs[this.code + this.archivesID]) {
        //数据返回后更新popper，重新修正定位
        this.$nextTick(() => {
          this.$refs[this.code + this.archivesID][0].updatePopper();
        });
      }
    }
  },
  asyncComputed: {
    serverData: {
      async get() {
        return this.$api.Person.list({
          pageSize: this.pageSize,
          pageNo: this.pageNo,
          name: this.queryForm.name,
          idCard: this.queryForm.idCard,
          region: this.queryForm.region,
          tags: this.queryForm.tags
            .concat(this.queryForm.personTags)
            .reduce((res, next) => {
              res[`${next}`] =
                (next.includes('C') &&
                  !next.includes('CH01') &&
                  !next.includes('CO01')) ||
                next.includes('E') ||
                next === 'ai_hua' ||
                next === 'ai_2dm';
              return res;
            }, {}),
          personOr: this.queryForm.personOr,
          documentOr: this.queryForm.documentOr,
          year: this.queryForm.year
        });
      },
      default() {
        return {
          count: 0,
          rows: []
        };
      }
    },
    nonstandardCausesSeverData: {
      async get() {
        let result = await this.$api.Person.markContent(
          this.archivesID,
          this.code,
          this.queryForm.year
        );
        if (result.length === 0) {
          result = [{content: '暂无数据'}];
        }
        return result;
      },
      shouldUpdate() {
        return this.code;
      },
      default() {
        return [];
      }
    }
  },
  methods: {
    async getTableData() {
      await this.$api.Person.personExcel({
        name: this.queryForm.name,
        idCard: this.queryForm.idCard,
        region: this.queryForm.region,
        tags: this.queryForm.tags
          .concat(this.queryForm.personTags)
          .reduce((res, next) => {
            res[`${next}`] = next.includes('C') || next.includes('E');
            return res;
          }, {}),
        personOr: this.queryForm.personOr,
        documentOr: this.queryForm.documentOr,
        year: this.queryForm.year
      });
      this.$message.success('后台任务已进行, 请关注右上角任务进度~');
    },
    initParams(route) {
      this.isInit = true;
      if (route.query.name) this.queryForm.name = route.query.name;
      if (route.query.region) this.queryForm.region = route.query.region;
      if (route.query.idCard) this.queryForm.idCard = route.query.idCard;
      if (route.query.tags) this.queryForm.tags = JSON.parse(route.query.tags);
      if (route.query.documentOr)
        this.queryForm.documentOr = JSON.parse(route.query.documentOr);
      if (route.query.personTags)
        this.queryForm.personTags = JSON.parse(route.query.personTags);
      if (route.query.personOr)
        this.queryForm.personOr = JSON.parse(route.query.personOr);
      if (route.query.year) this.queryForm.year = JSON.parse(route.query.year);
    },
    //设置标题可点击样式
    cellClassHover({columnIndex}) {
      if (columnIndex === 0) return 'person-name';
    },
    //点击标题跳转详情
    handleCellClick(row, column) {
      if (column.property === 'name')
        return this.$router.push({
          name: 'patient',
          query: {
            id: row.id
          }
        });
    },
    handlePageNoChange(no) {
      this.pageNo = no;
    },
    handlePageSizeChange(size) {
      this.pageNo = 1;
      this.pageSize = size;
    },
    handleResetCondition() {
      this.queryForm = {
        name: '',
        region: '',
        idCard: '',
        tags: [],
        personTags: [],
        personOr: false,
        documentOr: false
      };
    },
    //异步加载地区列表
    async region(code) {
      return await this.$api.Group.children(code);
    }
  }
};
</script>

<style lang="scss">
@import '../../styles/vars';
.scrollbar {
  height: 52px;
  .el-scrollbar__wrap {
    overflow-y: hidden !important;
  }
}
.person-name {
  cursor: pointer;

  :hover {
    color: $color-primary;
  }
}
.person-pagination {
  background-color: #fff;
  text-align: center;
  padding: 10px 0;
  .el-pagination__total {
    float: right;
  }
}
</style><|MERGE_RESOLUTION|>--- conflicted
+++ resolved
@@ -36,24 +36,16 @@
           <el-col :span="6" :xs="24" :sm="12" :md="8" :lg="6" :xl="4">
             <el-form-item label="地区机构:">
               <div style="display: flex">
-                <kn-area-cascader
-                  style="width: 100%"
-                  :code="queryForm.region"
-                  :hospital="queryForm.hospital"
-                  @outValue="
-                    value => {
-                      queryForm.region = value.regionId;
-                      queryForm.hospital = value.hospitalId;
-                    }
-                  "
-                ></kn-area-cascader>
-                <el-tooltip content="包含下属机构">
-                  <el-checkbox
-                    v-model="queryForm.include"
-                    style="margin: 0 0 1px 5px"
-                    :disabled="!queryForm.hospital"
-                  ></el-checkbox>
-                </el-tooltip>
+                <el-cascader
+                  clearable
+                  v-model="queryForm.region"
+                  :placeholder="'请选择地区'"
+                  :props="regionList"
+                  collapse-tags
+                  filterable
+                  size="mini"
+                >
+                </el-cascader>
               </div>
             </el-form-item>
           </el-col>
@@ -63,121 +55,10 @@
                 <el-select
                   v-model="queryForm.personTags"
                   clearable
-<<<<<<< HEAD
-                ></kn-debounce-input>
-              </el-form-item>
-            </el-col>
-            <el-col :span="6" :xs="24" :sm="12" :md="8" :lg="6" :xl="4">
-              <el-form-item label="地区机构:">
-                <div style="display: flex">
-                  <el-cascader
-                    clearable
-                    v-model="queryForm.region"
-                    :placeholder="'请选择地区'"
-                    :props="regionList"
-                    collapse-tags
-                    filterable
-                    size="mini"
-                  >
-                  </el-cascader>
-                </div>
-              </el-form-item>
-            </el-col>
-            <el-col :span="6" :xs="24" :sm="12" :md="8" :lg="6" :xl="4">
-              <el-form-item label="人群分类:">
-                <div style="display: flex">
-                  <el-select
-                    v-model="queryForm.personTags"
-                    clearable
-                    multiple
-                    collapse-tags
-                    placeholder="未选择代表默认全人群"
-                    style="width: 100%;"
-                  >
-                    <el-option
-                      v-for="item in personTagList"
-                      :key="item.id"
-                      :label="item.name"
-                      :value="item.id"
-                    >
-                    </el-option>
-                  </el-select>
-                  <el-tooltip content="任意满足">
-                    <el-checkbox
-                      v-model="queryForm.personOr"
-                      style="margin: 0 0 1px 5px"
-                      :disabled="!queryForm.personTags.length > 0"
-                    ></el-checkbox>
-                  </el-tooltip>
-                </div>
-              </el-form-item>
-            </el-col>
-            <el-col :span="6" :xs="24" :sm="12" :md="8" :lg="6" :xl="4">
-              <el-form-item label="档案问题:">
-                <div style="display: flex">
-                  <el-select
-                    v-model="queryForm.tags"
-                    clearable
-                    multiple
-                    collapse-tags
-                    placeholder="请选择"
-                    style="width: 100%;"
-                  >
-                    <el-option
-                      v-for="item in tagList"
-                      :key="item.id"
-                      :label="item.name"
-                      :value="item.id"
-                    >
-                    </el-option>
-                  </el-select>
-                  <el-tooltip content="任意满足">
-                    <el-checkbox
-                      v-model="queryForm.documentOr"
-                      style="margin: 0 0 1px 5px"
-                      :disabled="!queryForm.tags.length > 0"
-                    ></el-checkbox>
-                  </el-tooltip>
-                </div>
-              </el-form-item>
-            </el-col>
-            <el-col :span="6" :xs="24" :sm="12" :md="8" :lg="6" :xl="4">
-              <el-form-item label="年度:">
-                <div>
-                  <el-select
-                    v-model="queryForm.year"
-                    placeholder="请选择考核年度"
-                    style="width: 100%;"
-                  >
-                    <el-option
-                      v-for="item in yearList"
-                      :key="item.value"
-                      :label="item.label"
-                      :value="item.value"
-                    >
-                    </el-option>
-                  </el-select>
-                </div>
-              </el-form-item>
-            </el-col>
-            <el-col :span="5" :xs="24" :sm="24" :md="16" :lg="12" :xl="8">
-              <el-form-item label="">
-                <el-button
-                  type="primary"
-                  size="mini"
-                  @click="$asyncComputed.serverData.update()"
-                  >查询</el-button
-                >
-                <el-button
-                  type="primary"
-                  size="mini"
-                  @click="handleResetCondition"
-=======
                   multiple
                   collapse-tags
                   placeholder="未选择代表默认全人群"
                   style="width: 100%;"
->>>>>>> bd2c67de
                 >
                   <el-option
                     v-for="item in personTagList"
@@ -465,7 +346,6 @@
         checkStrictly: true,
         emitPath: false,
         async lazyLoad(node, resolve) {
-          console.log(node);
           const {level, value = null} = node;
           const region = (await that.region(value)).map(it => ({
             value: it.code,
