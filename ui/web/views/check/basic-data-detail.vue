--- conflicted
+++ resolved
@@ -126,13 +126,12 @@
                 >
                 </el-button>
               </el-tooltip>
-              <el-tooltip v-else content="编辑" :enterable="false">
+              <el-tooltip
+                v-else-if="scope.row.id !== 'total'"
+                content="编辑"
+                :enterable="false"
+              >
                 <el-button
-<<<<<<< HEAD
-=======
-                  v-else-if="scope.row.id !== 'total'"
-                  plain
->>>>>>> 1b9ffe0d
                   type="primary"
                   icon="el-icon-edit"
                   circle
