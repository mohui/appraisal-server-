--- conflicted
+++ resolved
@@ -480,98 +480,6 @@
         </el-button>
       </div>
     </el-dialog>
-<<<<<<< HEAD
-    <el-dialog
-      title="修改用户"
-      :visible.sync="dialogFormEditUsersVisible"
-      :width="$settings.isMobile ? '99%' : '50%'"
-    >
-      <el-form ref="userFormEdit" :model="userForm" :rules="rulesEdit">
-        <el-form-item label="登录名" :label-width="formLabelWidth">
-          <el-input
-            v-model="userForm.account"
-            autocomplete="off"
-            disabled
-          ></el-input>
-        </el-form-item>
-        <el-form-item
-          label="密码"
-          prop="password"
-          :label-width="formLabelWidth"
-        >
-          <el-input
-            v-model="userForm.password"
-            :type="inputType"
-            autocomplete="off"
-            style="width: auto"
-            ><i
-              slot="suffix"
-              style="cursor: pointer;"
-              class="el-icon-view"
-              @click="isShowPwd()"
-            ></i
-          ></el-input>
-        </el-form-item>
-        <el-form-item :label-width="formLabelWidth" label="姓名" prop="name">
-          <el-input v-model="userForm.name" autocomplete="off"></el-input>
-        </el-form-item>
-        <el-form-item label="备注" prop="remark" :label-width="formLabelWidth">
-          <el-input
-            v-model="userForm.remark"
-            type="textarea"
-            autocomplete="off"
-          ></el-input>
-        </el-form-item>
-        <el-form-item
-          label="科室"
-          prop="department"
-          :label-width="formLabelWidth"
-        >
-          <el-select
-            v-model="userForm.department"
-            style="width: 100%"
-            clearable
-            filterable
-          >
-            <el-option
-              v-for="h in departmentList"
-              :key="h.id"
-              :label="h.name"
-              :value="h.id"
-            ></el-option>
-          </el-select>
-        </el-form-item>
-        <el-form-item label="his用户" prop="his" :label-width="formLabelWidth">
-          <el-select
-            v-model="userForm.his"
-            style="width: 100%"
-            size="mini"
-            clearable
-            filterable
-          >
-            <el-option
-              v-for="h in hisList"
-              :key="h.id"
-              :label="h.name"
-              :value="h.id"
-              :disabled="!h.usable"
-            ></el-option>
-          </el-select>
-        </el-form-item>
-      </el-form>
-      <div slot="footer" class="dialog-footer">
-        <el-button size="mini" @click="dialogFormEditUsersVisible = false"
-          >取 消</el-button
-        >
-        <el-button
-          v-loading="updateLoading"
-          size="mini"
-          type="primary"
-          @click="updateUser"
-          >确 定</el-button
-        >
-      </div>
-    </el-dialog>
     <el-dialog title="绑定码" :visible.sync="QRDialogVisible" width="30%">
       <div>
         <img
@@ -586,8 +494,6 @@
         >
       </span>
     </el-dialog>
-=======
->>>>>>> 6b452ebd
     <el-dialog title="科室" :visible.sync="addDepartmentVisible" width="30%">
       <el-form ref="departmentForm" :model="departmentForm" :rules="rulesAdd">
         <el-form-item
