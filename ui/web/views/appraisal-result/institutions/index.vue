--- conflicted
+++ resolved
@@ -429,21 +429,12 @@
                     >
                     </el-input-number>
                   </span>
-<<<<<<< HEAD
-                  <span v-else>{{ scope.row.score }}</span>
-                  <i
-                    v-if="!scope.row.isGradeScore"
-                    style="padding-left:5px; color:#ff9800"
-                    class="el-icon-warning"
-                    @click="handleAppraisalResultInstructions()"
-=======
                   <span v-else>{{ scope.row.score | fixedDecimal }}</span>
                   <i
                     v-if="!$settings.user.isRegion && scope.row.isAttach"
                     style="padding-left:5px; color:#ff9800"
                     class="el-icon-document"
                     @click="handleDialogAppraisalFileListVisible(scope.row)"
->>>>>>> ed2025e7
                   ></i>
                 </template>
               </el-table-column>
@@ -590,10 +581,6 @@
       </el-col>
     </el-row>
     <el-dialog
-<<<<<<< HEAD
-      title="指标结果(待完成)"
-      :visible.sync="appraisalResultInstructionsDialogVisible"
-=======
       title="上传考核资料"
       :visible.sync="dialogUploadAppraisalFileVisible"
       width="30%"
@@ -636,15 +623,10 @@
     <el-dialog
       title="考核资料"
       :visible.sync="dialogAppraisalFileListVisible"
->>>>>>> ed2025e7
       width="30%"
     >
       <div>
         <p style="border-bottom: 1px solid #ccc;padding-bottom: 10px;">
-<<<<<<< HEAD
-          评分标准：
-        </p>
-=======
           评分内容：{{ curRule.ruleName }}
         </p>
         <p style="border-bottom: 1px solid #ccc;padding-bottom: 10px;">
@@ -656,7 +638,6 @@
           </div>
         </div>
         <div v-else style="color: red">暂无文件</div>
->>>>>>> ed2025e7
       </div>
     </el-dialog>
   </div>
@@ -694,9 +675,6 @@
         'YYYY-MM-DD'
       ),
       totalShowMore: false,
-<<<<<<< HEAD
-      appraisalResultInstructionsDialogVisible: false //单项指标考核结果说明
-=======
       dialogUploadAppraisalFileVisible: false,
       curRule: {
         ruleName: '',
@@ -705,7 +683,6 @@
         data: ''
       },
       dialogAppraisalFileListVisible: false
->>>>>>> ed2025e7
     };
   },
   filters: {
@@ -895,14 +872,9 @@
       //this.params.isInstitution = false;
       this.$router.go(-1);
     },
-<<<<<<< HEAD
-    handleAppraisalResultInstructions() {
-      this.appraisalResultInstructionsDialogVisible = true;
-=======
     //考核结果下载
     async handleAppraisalResultsDownload() {
       await this.$api.Hospital.checkDownload(this.params.id);
->>>>>>> ed2025e7
     }
   },
   computed: {
