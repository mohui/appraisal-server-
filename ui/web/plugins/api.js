import {KatoClient} from 'kato-client';
import {getToken, setToken} from '../utils/cache';
<<<<<<< HEAD
import axios from 'axios';
import FileSaver from 'file-saver';
import ContentDisposition from 'content-disposition';
const pasDispatcher = async req => {
  const res = await axios({
    method: 'post',
    url: req.url,
    data: req.data,
    headers: req.headers,
    responseType: 'arraybuffer'
  });
  if (res.headers['content-type'] === 'application/json')
    res.data = Buffer.from(res.data).toString('utf-8');
  return {
    data: res.data,
    statusCode: res.status,
    type: res.headers['content-type'],
    headers: res.headers
  };
};

export const apiUrl = '/api';

const client = new KatoClient(apiUrl, {
  dispatcher: pasDispatcher
=======
import ContentDisposition from 'content-disposition';
import FileSaver from 'file-saver';
import axios from 'axios';
export const apiUrl = '/api';

const Dispatcher = async req => {
  const res = await axios({
    method: 'post',
    url: req.url,
    data: req.data,
    headers: req.headers,
    responseType: 'arraybuffer'
  });
  if (res.headers['content-type'] === 'application/json')
    res.data = Buffer.from(res.data).toString('utf-8');
  return {
    data: res.data,
    statusCode: res.status,
    type: res.headers['content-type'],
    headers: res.headers
  };
};
const client = new KatoClient(apiUrl, {
  dispatcher: Dispatcher
>>>>>>> 5db8ee83
});

export async function getApiClient() {
  await client.init();
  return {
    install(Vue, {router}) {
      if (client.inited) {
        client.use(async (ctx, next) => {
          const token = getToken();

          let isWhite = false;
          for (let white of ['login.ac', 'title.ac'])
            isWhite = isWhite || ctx.req.url.endsWith(white);
          // 判断token是否失效
          if (!isWhite && !token) {
            // 失效, 跳转至login页面
            router.push('/login');
            console.warn('token失效...');
            return;
          }

          ctx.req.headers['token'] = token;
          await next();
          const res = ctx.res;
          const contentType = res.headers['content-type'];
          if (
            ['application/octet-stream', 'application/vnd.ms-excel'].includes(
              contentType
            )
          ) {
            try {
              const attachment = ContentDisposition.parse(
                res.headers['content-disposition']
              );
              FileSaver.saveAs(
                new Blob([res.data]),
                attachment.parameters.filename
              );
            } catch (e) {
              console.error(e);
            }
            ctx.res.data = '';
          }
          // 请求成功后, 刷新token
          token && setToken(token);

          const res = ctx.res;
          const contentType = res.headers['content-type'];

          if (
            ['application/octet-stream', 'application/vnd.ms-excel'].includes(
              contentType
            )
          ) {
            try {
              const attachment = ContentDisposition.parse(
                res.headers['content-disposition']
              );
              FileSaver.saveAs(
                new Blob([res.data]),
                attachment.parameters.filename
              );
            } catch (e) {
              console.error(e);
            }
            ctx.res.data = '';
          }
        });
      }
      Vue.prototype.$api = client;
    }
  };
}<|MERGE_RESOLUTION|>--- conflicted
+++ resolved
@@ -1,32 +1,5 @@
 import {KatoClient} from 'kato-client';
 import {getToken, setToken} from '../utils/cache';
-<<<<<<< HEAD
-import axios from 'axios';
-import FileSaver from 'file-saver';
-import ContentDisposition from 'content-disposition';
-const pasDispatcher = async req => {
-  const res = await axios({
-    method: 'post',
-    url: req.url,
-    data: req.data,
-    headers: req.headers,
-    responseType: 'arraybuffer'
-  });
-  if (res.headers['content-type'] === 'application/json')
-    res.data = Buffer.from(res.data).toString('utf-8');
-  return {
-    data: res.data,
-    statusCode: res.status,
-    type: res.headers['content-type'],
-    headers: res.headers
-  };
-};
-
-export const apiUrl = '/api';
-
-const client = new KatoClient(apiUrl, {
-  dispatcher: pasDispatcher
-=======
 import ContentDisposition from 'content-disposition';
 import FileSaver from 'file-saver';
 import axios from 'axios';
@@ -51,7 +24,6 @@
 };
 const client = new KatoClient(apiUrl, {
   dispatcher: Dispatcher
->>>>>>> 5db8ee83
 });
 
 export async function getApiClient() {
@@ -97,28 +69,6 @@
           }
           // 请求成功后, 刷新token
           token && setToken(token);
-
-          const res = ctx.res;
-          const contentType = res.headers['content-type'];
-
-          if (
-            ['application/octet-stream', 'application/vnd.ms-excel'].includes(
-              contentType
-            )
-          ) {
-            try {
-              const attachment = ContentDisposition.parse(
-                res.headers['content-disposition']
-              );
-              FileSaver.saveAs(
-                new Blob([res.data]),
-                attachment.parameters.filename
-              );
-            } catch (e) {
-              console.error(e);
-            }
-            ctx.res.data = '';
-          }
         });
       }
       Vue.prototype.$api = client;
