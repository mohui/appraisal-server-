export const PermissionDetail = [
  {
    key: 'home',
    name: '首页'
  },
  {
    key: 'user-index',
    name: '用户首页'
  },
  {
    key: 'user-add',
    name: '用户添加'
  },
  {
    key: 'user-update',
    name: '用户更新'
  },
  {
    key: 'user-remove',
    name: '用户删除'
  },
  {
    key: 'role-index',
    name: '角色首页'
  },
  {
    key: 'appraisal-result',
    name: '考核结果'
  },
  {
    key: 'appraisal-configuration-management',
    name: '配置管理'
  },
  {
    key: 'appraisal-basic-data',
    name: '基础数据'
  },
  {
    key: 'hospital',
    name: '金额列表'
  },
  {
    key: 'score',
    name: '推荐工分值'
  },
  {
    key: 'check-add',
    name: '新建规则'
  },
  {
    key: 'check-update',
    name: '修改规则'
  },
  {
    key: 'check-select-hospital',
    name: '配置机构'
  },
  {
    key: 'check-clone',
    name: '快速复制'
  },
  {
    key: 'check-import',
    name: '批量导入细则'
  },
  {
    key: 'check-open-grade',
    name: '全部开启打分'
  },
  {
    key: 'check-close-grade',
    name: '全部关闭打分'
  },
  {
    key: 'check-remove',
    name: '删除规则'
  },
  {
    key: 'rule-add',
    name: '新建细则'
  },
  {
    key: 'rule-update',
    name: '修改规则'
  },
  {
    key: 'rule-remove',
    name: '删除规则'
  },
  {
    key: 'profile',
    name: '个人档案'
  },
  {
    key: 'all-check',
    name: '管理所有考核'
  },
  {
    key: 'etl-hospital',
    name: '机构同步'
  },
  {
    key: 'super-admin',
    name: '超级管理'
  },
  {
    key: 'tags-detail',
    name: '档案指标详情'
  },
  {
    key: 'person-excel',
    name: '档案详情导出'
  },
  {
    key: 'audit-log',
    name: '操作日志'
  },
  {
<<<<<<< HEAD
    key: 'medical-configuration-list',
    name: '医疗绩效配置列表'
  },
  {
    key: 'medical-configuration-work',
    name: '工分项管理'
  },
  {
    key: 'medical-configuration-member',
    name: '员工配置'
  },
  {
    key: 'medical-configuration-member-his',
    name: '员工管理'
  },
  {
    key: 'medical-performance',
    name: '医疗绩效'
  },
  {
    key: 'medical-manual',
    name: '手工数据维护'
  },
  {
    key: 'medical-plan',
    name: '医疗考核方案'
  },
  {
    key: 'medical-work',
    name: '医疗工作列表'
=======
    key: 'ai',
    name: 'AI预测'
>>>>>>> a58c8e8d
  }
];

export const Permission = {
  HOME: 'home',
  USER_INDEX: 'user-index',
  USER_ADD: 'user-add',
  USER_UPDATE: 'user-update',
  USER_REMOVE: 'user-remove',
  ROLE_INDEX: 'role-index',
  APPRAISAL_RESULT: 'appraisal-result',
  APPRAISAL_CONFIGURATION_MANAGEMENT: 'appraisal-configuration-management',
  APPRAISAL_BASIC_DATA: 'appraisal-basic-data',
  HOSPITAL: 'hospital',
  SCORE: 'score',
  CHECK_ADD: 'check-add',
  CHECK_UPDATE: 'check-update',
  CHECK_SELECT_HOSPITAL: 'check-select-hospital',
  CHECK_CLONE: 'check-clone',
  CHECK_IMPORT: 'check-import',
  CHECK_OPEN_GRADE: 'check-open-grade',
  CHECK_CLOSE_GRADE: 'check-close-grade',
  CHECK_REMOVE: 'check-remove',
  RULE_ADD: 'rule-add',
  RULE_UPDATE: 'rule-update',
  RULE_REMOVE: 'rule-remove',
  PROFILE: 'profile',
  ALL_CHECK: 'all-check',
  ETL_HOSPITAL: 'etl-hospital',
  SUPER_ADMIN: 'super-admin',
  TAGS_DETAIL: 'tags-detail',
  PERSON_EXCEL: 'person-excel',
  AUDIT_LOG: 'audit-log',
<<<<<<< HEAD
  MEDICAL_CONFIGURATION_LIST: 'medical-configuration-list',
  MEDICAL_CONFIGURATION_WORK: 'medical-configuration-work',
  MEDICAL_CONFIGURATION_MEMBER: 'medical-configuration-member',
  MEDICAL_CONFIGURATION_MEMBER_HIS: 'medical-configuration-member-his',
  MEDICAL_PERFORMANCE: 'medical-performance',
  MEDICAL_MANUAL: 'medical-manual',
  MEDICAL_PLAN: 'medical-plan',
  MEDICAL_WORK: 'medical-work'
=======
  AI: 'ai'
>>>>>>> a58c8e8d
};
export const PermissionTree = [
  {
    key: Permission.SUPER_ADMIN,
    label: '超级管理'
  },
  {
    key: Permission.HOME,
    label: '首页'
  },
  {
    key: Permission.USER_INDEX,
    label: '用户管理',
    children: [
      {
        key: Permission.USER_INDEX,
        label: '用户首页'
      },
      {
        key: Permission.USER_ADD,
        label: '用户添加'
      },
      {
        key: Permission.USER_UPDATE,
        label: '用户更新'
      },
      {
        key: Permission.USER_REMOVE,
        label: '用户删除'
      }
    ]
  },
  {
    key: Permission.ROLE_INDEX,
    label: '角色管理'
  },
  {
    key: Permission.APPRAISAL_RESULT,
    label: '绩效考核',
    children: [
      {
        key: Permission.APPRAISAL_RESULT,
        label: '考核结果'
      },
      {
        key: Permission.APPRAISAL_CONFIGURATION_MANAGEMENT,
        label: '配置管理',
        children: [
          {
            key: Permission.APPRAISAL_CONFIGURATION_MANAGEMENT,
            label: '配置管理首页'
          },
          {
            key: Permission.ALL_CHECK,
            label: '管理所有考核'
          },
          {
            key: 'check-index',
            label: '规则管理',
            children: [
              {
                key: Permission.CHECK_ADD,
                label: '新建规则'
              },
              {
                key: Permission.CHECK_UPDATE,
                label: '修改规则'
              },
              {
                key: Permission.CHECK_SELECT_HOSPITAL,
                label: '配置机构'
              },
              {
                key: Permission.CHECK_CLONE,
                label: '快速复制'
              },
              {
                key: Permission.CHECK_IMPORT,
                label: '批量导入细则'
              },
              {
                key: Permission.CHECK_OPEN_GRADE,
                label: '全部开启打分'
              },
              {
                key: Permission.CHECK_CLOSE_GRADE,
                label: '全部关闭打分'
              },
              {
                key: Permission.CHECK_REMOVE,
                label: '删除规则'
              }
            ]
          },
          {
            key: 'rule-index',
            label: '细则管理',
            children: [
              {
                key: Permission.RULE_ADD,
                label: '新建细则'
              },
              {
                key: Permission.RULE_UPDATE,
                label: '修改规则'
              },
              {
                key: Permission.RULE_REMOVE,
                label: '删除规则'
              }
            ]
          }
        ]
      },
      {
        key: Permission.APPRAISAL_BASIC_DATA,
        label: '基础数据'
      },
      {
        key: Permission.HOSPITAL,
        label: '金额列表'
      },
      {
        key: Permission.SCORE,
        label: '推荐工分值'
      }
    ]
  },
  {
    key: 'profile-index',
    label: '个人档案',
    children: [
      {
        key: Permission.PROFILE,
        label: '个人档案首页'
      },
      {
        key: Permission.TAGS_DETAIL,
        label: '档案指标详情'
      },
      {
        key: Permission.PERSON_EXCEL,
        label: '档案表格导出'
      }
    ]
  },
  {
    key: Permission.ETL_HOSPITAL,
    label: '机构同步'
  },
  {
    key: Permission.AUDIT_LOG,
    label: '操作日志'
  },
  {
<<<<<<< HEAD
    key: Permission.MEDICAL_PERFORMANCE,
    label: '医疗绩效'
  },
  {
    key: 'medical-configuration',
    label: '医疗绩效配置',
    children: [
      {
        key: Permission.MEDICAL_CONFIGURATION_LIST,
        label: '配置列表'
      },
      {
        key: Permission.MEDICAL_CONFIGURATION_WORK,
        label: '工分项管理'
      },
      {
        key: Permission.MEDICAL_CONFIGURATION_MEMBER,
        label: '员工配置'
      },
      {
        key: Permission.MEDICAL_CONFIGURATION_MEMBER_HIS,
        label: '员工管理'
      }
    ]
  },
  {
    key: Permission.MEDICAL_MANUAL,
    label: '手工数据维护'
  },
  {
    key: Permission.MEDICAL_PLAN,
    label: '医疗考核方案'
  },
  {
    key: Permission.MEDICAL_WORK,
    label: '医疗工作列表'
=======
    key: Permission.AI,
    label: 'ai预测'
>>>>>>> a58c8e8d
  }
];
export function getPermission(key) {
  return PermissionDetail.find(p => p.key === key);
}<|MERGE_RESOLUTION|>--- conflicted
+++ resolved
@@ -116,7 +116,10 @@
     name: '操作日志'
   },
   {
-<<<<<<< HEAD
+    key: 'ai',
+    name: 'AI预测'
+  },
+  {
     key: 'medical-configuration-list',
     name: '医疗绩效配置列表'
   },
@@ -147,10 +150,6 @@
   {
     key: 'medical-work',
     name: '医疗工作列表'
-=======
-    key: 'ai',
-    name: 'AI预测'
->>>>>>> a58c8e8d
   }
 ];
 
@@ -184,7 +183,7 @@
   TAGS_DETAIL: 'tags-detail',
   PERSON_EXCEL: 'person-excel',
   AUDIT_LOG: 'audit-log',
-<<<<<<< HEAD
+  AI: 'ai',
   MEDICAL_CONFIGURATION_LIST: 'medical-configuration-list',
   MEDICAL_CONFIGURATION_WORK: 'medical-configuration-work',
   MEDICAL_CONFIGURATION_MEMBER: 'medical-configuration-member',
@@ -193,9 +192,6 @@
   MEDICAL_MANUAL: 'medical-manual',
   MEDICAL_PLAN: 'medical-plan',
   MEDICAL_WORK: 'medical-work'
-=======
-  AI: 'ai'
->>>>>>> a58c8e8d
 };
 export const PermissionTree = [
   {
@@ -351,7 +347,10 @@
     label: '操作日志'
   },
   {
-<<<<<<< HEAD
+    key: Permission.AI,
+    label: 'ai预测'
+  },
+  {
     key: Permission.MEDICAL_PERFORMANCE,
     label: '医疗绩效'
   },
@@ -388,10 +387,6 @@
   {
     key: Permission.MEDICAL_WORK,
     label: '医疗工作列表'
-=======
-    key: Permission.AI,
-    label: 'ai预测'
->>>>>>> a58c8e8d
   }
 ];
 export function getPermission(key) {
