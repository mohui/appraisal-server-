module.exports = {
  // api: "http://localhost:3000", // 使用dev:web时的后端服务地址
  host: '0.0.0.0',
  port: 3000,
  postgres: {
    host: 'localhost',
    port: '123456',
    username: 'root',
    password: 'root',
<<<<<<< HEAD
    database: 'data_34_2016',
    decimalNumbers: true,
    multipleStatements: true
  },
  knrt: {
    host: 'localhost',
    port: '3306',
    user: 'root',
    password: 'root',
    database: 'knrt',
    decimalNumbers: true,
    multipleStatements: true
  },
  intl: {
    host: 'localhost',
    port: '3306',
    user: 'root',
    password: 'root',
    database: 'ht_intl',
    decimalNumbers: true,
    multipleStatements: true
  },
  publicHealth: {
    host: 'localhost',
    port: '3306',
    user: 'root',
    password: 'root',
    database: 'publichealth',
    decimalNumbers: true,
    multipleStatements: true
  },
  postgres: {
    host: '192.168.2.248',
    port: '123456',
    username: 'root',
    password: 'root',
    database: 'appraisal-dev'
  },
  etl: {
    host: '192.168.2.248',
    port: '123456',
    username: 'root',
    password: 'root',
    database: 'appraisal-etl'
=======
    database: 'appraisal-dev'
>>>>>>> e726af31
  }
};<|MERGE_RESOLUTION|>--- conflicted
+++ resolved
@@ -4,43 +4,6 @@
   port: 3000,
   postgres: {
     host: 'localhost',
-    port: '123456',
-    username: 'root',
-    password: 'root',
-<<<<<<< HEAD
-    database: 'data_34_2016',
-    decimalNumbers: true,
-    multipleStatements: true
-  },
-  knrt: {
-    host: 'localhost',
-    port: '3306',
-    user: 'root',
-    password: 'root',
-    database: 'knrt',
-    decimalNumbers: true,
-    multipleStatements: true
-  },
-  intl: {
-    host: 'localhost',
-    port: '3306',
-    user: 'root',
-    password: 'root',
-    database: 'ht_intl',
-    decimalNumbers: true,
-    multipleStatements: true
-  },
-  publicHealth: {
-    host: 'localhost',
-    port: '3306',
-    user: 'root',
-    password: 'root',
-    database: 'publichealth',
-    decimalNumbers: true,
-    multipleStatements: true
-  },
-  postgres: {
-    host: '192.168.2.248',
     port: '123456',
     username: 'root',
     password: 'root',
@@ -52,8 +15,5 @@
     username: 'root',
     password: 'root',
     database: 'appraisal-etl'
-=======
-    database: 'appraisal-dev'
->>>>>>> e726af31
   }
 };