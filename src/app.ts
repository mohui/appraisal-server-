--- conflicted
+++ resolved
@@ -164,11 +164,5 @@
 export const app = new Application();
 
 //导出各种便捷属性
-<<<<<<< HEAD
-export const dataDB = app.dataDB;
-export const knrtDB = app.knrtDB;
 export const appDB = app.appDB;
-export const etlDB = app.etlDB;
-=======
-export const appDB = app.appDB;
->>>>>>> e726af31
+export const etlDB = app.etlDB;