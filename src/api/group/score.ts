import * as dayjs from 'dayjs';
import {Decimal} from 'decimal.js';
import {appDB, originalDB} from '../../app';
import {KatoCommonError, KatoRuntimeError} from 'kato-server';
import {AreaTreeNode, getLeaves, getOriginalArray} from '../group';
import {
  BasicTagUsages,
  MarkTagUsages,
  TagAlgorithmUsages
} from '../../../common/rule-score';
import {
  AreaModel,
  BasicTagDataModel,
  CheckAreaModel,
  CheckRuleModel,
  CheckSystemModel,
  ManualScoreHistoryModel,
  ReportAreaModel,
  RuleAreaAttachModel,
  RuleAreaBudgetModel,
  RuleAreaScoreModel,
  sql as sqlRender,
  UserModel
} from '../../database';
import {Op} from 'sequelize';
import {Projects as ProjectMapping} from '../../../common/project';
import {Context} from '../context';
import {Permission} from '../../../common/permission';
<<<<<<< HEAD
import {v4 as uuid} from 'uuid';
import * as path from 'path';
import {ossClient} from '../../../util/oss';

/**
 * 获取百分数字符串, 默认返回'0'
 *
 * @param numerator 分子
 * @param denominator 分母
 */
export function percentString(numerator: number, denominator: number): string {
  if (denominator) {
    const rate = numerator / denominator;
    if (rate > 1) return '100%';
    return ((numerator / denominator) * 100).toFixed(2) + '%';
  } else {
    return '0';
  }
}
=======
import {percentString} from '../score_hospital_check_rules';
import {createBackJob} from '../../utils/back-job';
>>>>>>> 0726d793

/**
 * 查询考核对象的标记数据
 *
 * @param group 地区code
 * @param year 标记数据的年份
 */
async function getMarks(
  group: string,
  year: number
): Promise<{
  id: string;
  S00: number;
  S23: number;
  S03: number;
  S30: number;
  O00: number;
  O01: number;
  O02: number;
  H00: number;
  H01: number;
  H02: number;
  D00: number;
  D01: number;
  D02: number;
  HE00: number;
  HE01: number;
  HE02: number;
  HE03: number;
  HE04: number;
  HE05: number;
  HE06: number;
  HE07: number;
  HE08: number;
  HE09: number;
  HE10: number;
  SC00: number;
  SC01: number;
}> {
  const leaves = await getLeaves(group);
  const viewHospitals = await getOriginalArray(leaves.map(it => it.code));
  const result = [];
  for (const id of viewHospitals.map(it => it.id)) {
    // language=PostgreSQL
    const marks = await originalDB.execute(
      `
        select *
        from mark_organization
        where id = ?
          and year = ?
      `,
      id,
      year
    );
    if (marks[0]) result.push(marks[0]);
  }
  const obj = result.reduce(
    (prev, current) => {
      for (const key of Object.keys(prev)) {
        prev[key] += current[key] ?? 0;
      }
      return prev;
    },
    {
      S00: 0,
      S23: 0,
      S03: 0,
      S30: 0,
      O00: 0,
      O01: 0,
      O02: 0,
      H00: 0,
      H01: 0,
      H02: 0,
      D00: 0,
      D01: 0,
      D02: 0,
      HE00: 0,
      HE01: 0,
      HE02: 0,
      HE03: 0,
      HE04: 0,
      HE05: 0,
      HE06: 0,
      HE07: 0,
      HE08: 0,
      HE09: 0,
      HE10: 0,
      SC00: 0,
      SC01: 0
    }
  );
  return {...obj, id: group};
}

/**
 * 获取机构工分数据
 *
 * @param organization 机构数组
 * @param projects 工分项数组
 * @param year 考核年份
 */
export async function getWorkPoints(
  organization: {id: string; code: string; region: string}[],
  projects: string[],
  year: number
) {
  // 处理年份
  const date = dayjs(year.toString(), 'YYYY');
  const start = date.format('YYYY-MM-DD');
  const end = date.add(1, 'y').format('YYYY-MM-DD');

  // 处理工分项映射
  const result = (
    await Promise.all(
      organization.map(async o => {
        // 查询his数据
        const his: string = o.region.startsWith('340222') ? '340222' : '340203';
        // 当前机构对应的原始工分项
        const originalProjectIds: string[] = ProjectMapping.filter(it =>
          projects.find(p => p === it.id)
        )
          .map(it => it.mappings.find(m => m.type === his)?.id)
          .filter(it => it);
        let sql = '';
        let params = [];
        if (projects?.length > 0) {
          const ret = sqlRender(
            `
{{#each projects}}
(select
  cast(sum(score) as float) as score
from view_workScoreTotal
where ProjectType = {{? project}}
  and OperateOrganization = {{? id}}
  and MissionTime >= {{? start}}
  and MissionTime < {{? end}}
)
{{#sep}} union {{/sep}}
{{/each}}
          `,
            {
              projects: originalProjectIds.map(it => ({
                start,
                end,
                id: o.id,
                project: it
              }))
            }
          );
          sql = ret[0];
          params = ret[1];
        } else {
          const ret = sqlRender(
            `
select
  cast(sum(score) as float) as score
from view_workScoreTotal
where OperateOrganization = {{? id}}
  and MissionTime >= {{? start}}
  and MissionTime < {{? end}}
          `,
            {start, end, id: o.id}
          );
          sql = ret[0];
          params = ret[1];
        }
        const scores: {score: number}[] = await originalDB.execute(
          sql,
          ...params
        );

        return scores.map(s => ({
          score: s?.score ?? 0
        }));
      })
    )
  ).reduce((prev, current) => [...prev, ...current]);
  return result;
}

/**
 * 获取基础数据
 *
 * @param leaves code对应的所有叶子节点
 * @param tag 基础数据的tag
 * @param year 年份
 */
async function getBasicData(
  leaves: AreaTreeNode[],
  tag: string,
  year: number
): Promise<number> {
  const data: number = await BasicTagDataModel.sum('value', {
    where: {
      hospital: {
        [Op.in]: leaves.filter(it => it.code.length === 36).map(it => it.code)
      },
      code: tag,
      year
    }
  });
  return data;
}

function debug(...args) {
  console.log(dayjs().format('YYYY-MM-DD HH:mm:ss.SSS'), ...args);
}

/**
 * 考核体系打分任务状态
 */
const jobStatus = {};

export default class Score {
  /**
   * 考核体系列表
   *
   * @param params {
   *   pageSize: '分页大小',
   *   pageNo: '分页页码',
   *   checkId: '考核体系id',
   * }
   */
  async checks(params) {
    const {pageSize = 20, pageNo = 1, checkId} = params || {};
    const whereOptions = {};
    // 如果没有"管理所有考核"或者"超级管理员"的权限,则仅能看当前用户创建的
    if (
      !Context.current.user.permissions.some(
        p => p === Permission.ALL_CHECK || p === Permission.SUPER_ADMIN
      )
    ) {
      whereOptions['create_by'] = Context.current.user.id;
    }
    // 考核体系id
    if (checkId) whereOptions['checkId'] = checkId;
    const result = await CheckSystemModel.findAndCountAll({
      where: whereOptions,
      order: [['created_at', 'DESC']],
      offset: (pageNo - 1) * pageSize,
      limit: pageSize
    });

    // TODO: 暂无地区权限判断
    result.rows = await Promise.all(
      result.rows.map(async it => {
        // 补充绑定对象的字段
        const counts = await CheckAreaModel.count({
          where: {checkId: it.checkId}
        });
        return {
          ...it.toJSON(),
          hospitalCount: counts,
          // 实时打分状态
          running: jobStatus[it.checkId] || false
        };
      })
    );

    return result;
  }

  async autoScoreAllChecks(isAuto) {
    const checkModel = await CheckSystemModel.findAll({
      where: {
        status: true
      }
    });
    for (const it of checkModel) {
      await this.autoScore(it.checkId, true);
    }
  }

  /**
   * 考核体系自动打分
   *
   * @param id 考核体系id
   * @param isAuto 定时打分/实时打分
   */
  async autoScore(id, isAuto) {
    if (jobStatus[id]) throw new KatoCommonError('当前考核体系正在打分');
    // 标记打分状态, 正在打分
    jobStatus[id] = true;
    try {
      // 查询考核体系
      const checkModel: CheckSystemModel = await CheckSystemModel.findOne({
        where: {checkId: id}
      });
      if (!checkModel) throw new KatoRuntimeError(`考核体系 [${id}] 不合法`);
      // 判断考核体系的启停状态
      if (!checkModel.status)
        throw new KatoRuntimeError(`当前考核体系 [${id}]已经停用`);
      // 查询考核对象
      const checkAreaModels: CheckAreaModel[] = await CheckAreaModel.findAll({
        where: {
          checkId: id
        }
      });
      for (const ca of checkAreaModels) {
        await this.scoreArea(id, ca.areaCode, isAuto);
      }
      // 金额分配
      await this.checkBudget(id, isAuto);
      // 更新打分时间
      checkModel.runTime = new Date();
      await checkModel.save();
    } catch (e) {
      console.error('autoScoreCheck: ', e);
      throw new KatoCommonError('当前考核体系打分失败');
    } finally {
      // 标记打分状态, 打分结束
      jobStatus[id] = false;
    }
  }

  /***
   * 后台任务打分
   * @param checkId
   * @param isAuto
   */
  async autoScoreBackJob(checkId, isAuto) {
    const checkModel = await CheckSystemModel.findOne({
      where: {checkId: checkId}
    });
    return createBackJob('scoreCheck', `${checkModel.checkName}考核打分`, {
      checkId: checkId,
      isAuto: isAuto
    });
  }
  /**
   * 地区打分
   *
   * @param check 考核体系
   * @param group 考核对象
   * @param isAuto 是否是自动打分
   */
  async scoreArea(check, group, isAuto) {
    debug(`${check} ${group} 系统打分开始`);
    // 查询考核体系
    const checkModel: CheckSystemModel = await CheckSystemModel.findOne({
      where: {checkId: check}
    });
    if (!checkModel) throw new KatoRuntimeError(`考核体系 [${check}] 不合法`);
    // 考核年度
    const year = Number(checkModel.checkYear);
    debug('获取marks开始');
    const mark = await getMarks(group, year);
    debug('获取marks结束');
    const t = await appDB.transaction();
    try {
      debug(`打分年度: ${dayjs().year()}; 考核年度: ${year}`);
      await CheckAreaModel.findOne({
        where: {
          areaCode: group,
          checkId: check
        },
        transaction: t,
        lock: true
      });
      // 地区报告model
      const reportModel = {
        checkId: check,
        areaCode: group,
        workPoint: 0,
        totalWorkPoint: 0,
        correctWorkPoint: 0,
        score: 0,
        totalScore: 0,
        rate: 0
      };
      // 查询当前地区对应的叶子节点
      const leaves = await getLeaves(group);
      // 获取原始机构id数组
      const viewHospitals = await getOriginalArray(leaves.map(it => it.code));
      // 查询考核对象对应的考核体系的考核小项
      // language=PostgreSQL
      const parentRules: {id: string}[] = await appDB.execute(
        `
          select cr.rule_id as id
          from check_rule cr
          where cr.parent_rule_id is null
            and cr.check_id = ?`,
        check
      );
      // 根据考核小项, 进行打分
      for (const parentRule of parentRules) {
        debug('考核小项', parentRule.id, '开始');
        // 考核小项得分
        let parentScore = 0;
        // 考核小项满分
        let parentTotalScore = 0;
        // 根据考核小项查询考核细则
        // language=PostgreSQL
        const rules: {id: string; score: number}[] = await appDB.execute(
          `
            select rule_id as id, rule_score as score
            from check_rule
            where parent_rule_id = ?`,
          parentRule.id
        );
        for (const rule of rules) {
          debug('考核细则', rule.id, '开始');
          // 考核小项满分
          parentTotalScore += rule?.score ?? 0;
          // 考核细则得分
          // 查询rule_area_score
          let ruleAreaScoreModel: RuleAreaScoreModel = await RuleAreaScoreModel.findOne(
            {
              where: {ruleId: rule.id, areaCode: group}
            }
          );
          if (!ruleAreaScoreModel) {
            ruleAreaScoreModel = new RuleAreaScoreModel({
              ruleId: rule.id,
              areaCode: group,
              score: 0,
              auto: true,
              details: []
            });
          }
          // 考核细则是自动打分
          if (ruleAreaScoreModel.auto) {
            // 指标解释数组清空
            ruleAreaScoreModel.details = [];
            // 考核细则得分默认0, 重新计算
            ruleAreaScoreModel.score = 0;
            // 根据考核细则查询关联关系
            // language=PostgreSQL
            const formulas: {
              tag: string;
              algorithm: string;
              baseline: number;
              score: number;
              attachStartDate?: Date;
              attachEndDate?: Date;
            }[] = await appDB.execute(
              `
                select tag,
                       algorithm,
                       baseline,
                       score,
                       attach_start_date as attachStartDate,
                       attach_end_date   as attachEndDate
                from rule_tag
                where rule = ?`,
              rule.id
            );
            // 根据关联关系计算得分
            for (const tagModel of formulas) {
              // 健康档案建档率
              if (tagModel.tag === MarkTagUsages.S01.code) {
                // 查询服务总人口数
                const basicData = await getBasicData(
                  leaves,
                  BasicTagUsages.DocPeople,
                  year
                );
                // 添加指标解释数组
                ruleAreaScoreModel.details.push(
                  `${
                    MarkTagUsages.S01.name
                  } = 建立电子健康档案人数 / 辖区内常住居民数 = ${
                    mark?.S00
                  } / ${basicData} = ${percentString(mark?.S00, basicData)}`
                );
                // 根据指标算法, 计算得分
                if (
                  tagModel.algorithm === TagAlgorithmUsages.Y01.code &&
                  mark?.S00
                ) {
                  ruleAreaScoreModel.score += tagModel.score;
                }
                if (
                  tagModel.algorithm === TagAlgorithmUsages.N01.code &&
                  !mark?.S00
                ) {
                  ruleAreaScoreModel.score += tagModel.score;
                }
                if (
                  tagModel.algorithm === TagAlgorithmUsages.egt.code &&
                  mark?.S00
                ) {
                  const rate = mark?.S00 / basicData / tagModel.baseline;
                  ruleAreaScoreModel.score +=
                    tagModel.score * (rate > 1 ? 1 : rate);
                }
              }

              // 健康档案规范率
              if (tagModel.tag === MarkTagUsages.S23.code) {
                // 添加指标解释数组
                ruleAreaScoreModel.details.push(
                  `${
                    MarkTagUsages.S23.name
                  } = 规范的电子档案数 / 建立电子健康档案人数 = ${
                    mark?.S23
                  } / ${mark?.S00} = ${percentString(mark?.S23, mark?.S00)}`
                );
                if (
                  tagModel.algorithm === TagAlgorithmUsages.Y01.code &&
                  mark?.S23
                )
                  ruleAreaScoreModel.score += tagModel.score;
                if (
                  tagModel.algorithm === TagAlgorithmUsages.N01.code &&
                  !mark?.S23
                )
                  ruleAreaScoreModel.score += tagModel.score;
                if (
                  tagModel.algorithm === TagAlgorithmUsages.egt.code &&
                  mark?.S23 &&
                  mark?.S00
                ) {
                  const rate = mark.S23 / mark.S00 / tagModel.baseline;
                  ruleAreaScoreModel.score +=
                    tagModel.score * (rate > 1 ? 1 : rate);
                }
              }

              // 健康档案使用率
              if (tagModel.tag === MarkTagUsages.S03.code) {
                // 添加指标解释数组
                ruleAreaScoreModel.details.push(
                  `${
                    MarkTagUsages.S03.name
                  } = 档案中有动态记录的档案份数 / 建立电子健康档案人数 = ${
                    mark?.S03
                  } / ${mark?.S00} = ${percentString(mark?.S03, mark?.S00)}`
                );
                if (
                  tagModel.algorithm === TagAlgorithmUsages.Y01.code &&
                  mark?.S03
                )
                  ruleAreaScoreModel.score += tagModel.score;
                if (
                  tagModel.algorithm === TagAlgorithmUsages.N01.code &&
                  !mark?.S03
                )
                  ruleAreaScoreModel.score += tagModel.score;
                if (
                  tagModel.algorithm === TagAlgorithmUsages.egt.code &&
                  mark?.S03 &&
                  mark?.S00
                ) {
                  const rate = mark.S03 / mark.S00 / tagModel.baseline;
                  ruleAreaScoreModel.score +=
                    tagModel.score * (rate > 1 ? 1 : rate);
                }
              }

              // 老年人健康管理率
              if (tagModel.tag === MarkTagUsages.O00.code) {
                // 查询老年人人数
                const basicData = await getBasicData(
                  leaves,
                  BasicTagUsages.OldPeople,
                  year
                );
                // 添加指标解释数组
                ruleAreaScoreModel.details.push(
                  `${
                    MarkTagUsages.O00.name
                  } = 年内接受老年人健康管理人数 / 辖区内65岁及以上常住居民数 = ${
                    mark?.O00
                  } / ${basicData} = ${percentString(mark?.O00, basicData)}`
                );
                if (!basicData) continue;
                if (
                  tagModel.algorithm === TagAlgorithmUsages.Y01.code &&
                  mark?.O00
                )
                  ruleAreaScoreModel.score += tagModel.score;
                if (
                  tagModel.algorithm === TagAlgorithmUsages.N01.code &&
                  !mark?.O00
                )
                  ruleAreaScoreModel.score += tagModel.score;
                if (
                  tagModel.algorithm === TagAlgorithmUsages.egt.code &&
                  mark?.O00
                ) {
                  const rate = mark.O00 / basicData / tagModel.baseline;
                  ruleAreaScoreModel.score +=
                    tagModel.score * (rate > 1 ? 1 : rate);
                }
              }
              // 老年人中医药健康管理率
              if (tagModel.tag === MarkTagUsages.O02.code) {
                // 查询老年人人数
                const basicData = await getBasicData(
                  leaves,
                  BasicTagUsages.OldPeople,
                  year
                );
                // 添加指标解释数组
                ruleAreaScoreModel.details.push(
                  `${
                    MarkTagUsages.O02.name
                  } = 年内接受中医药健康管理服务的65岁及以上居民数 / 年内接受健康管理的65岁及以上常住居民数 = ${
                    mark?.O02
                  } / ${basicData} = ${percentString(mark?.O02, basicData)}`
                );
                if (
                  tagModel.algorithm === TagAlgorithmUsages.Y01.code &&
                  mark?.O02
                )
                  ruleAreaScoreModel.score += tagModel.score;
                if (
                  tagModel.algorithm === TagAlgorithmUsages.N01.code &&
                  !mark?.O02
                )
                  ruleAreaScoreModel.score += tagModel.score;
                if (
                  tagModel.algorithm === TagAlgorithmUsages.egt.code &&
                  basicData &&
                  mark?.O02
                ) {
                  const rate = mark.O02 / basicData / tagModel.baseline;
                  ruleAreaScoreModel.score +=
                    tagModel.score * (rate > 1 ? 1 : rate);
                }
              }

              // 高血压健康管理
              if (tagModel.tag === MarkTagUsages.H00.code) {
                // 查询高血压人数
                const basicData = await getBasicData(
                  leaves,
                  BasicTagUsages.HypertensionPeople,
                  year
                );
                // 添加指标解释数组
                ruleAreaScoreModel.details.push(
                  `${
                    MarkTagUsages.H00.name
                  } = 一年内已管理的高血压患者数 / 年内辖区应管理高血压患者总数 = ${
                    mark?.H00
                  } / ${basicData} = ${percentString(mark?.H00, basicData)}`
                );
                if (
                  tagModel.algorithm === TagAlgorithmUsages.Y01.code &&
                  mark?.H00
                )
                  ruleAreaScoreModel.score += tagModel.score;
                if (
                  tagModel.algorithm === TagAlgorithmUsages.N01.code &&
                  !mark?.H00
                )
                  ruleAreaScoreModel.score += tagModel.score;
                if (
                  tagModel.algorithm === TagAlgorithmUsages.egt.code &&
                  mark?.H00
                ) {
                  const rate = mark.H00 / basicData / tagModel.baseline;
                  ruleAreaScoreModel.score +=
                    tagModel.score * (rate > 1 ? 1 : rate);
                }
              }

              // 高血压规范管理率
              if (tagModel.tag === MarkTagUsages.H01.code) {
                // 添加指标解释数组
                ruleAreaScoreModel.details.push(
                  `${
                    MarkTagUsages.H01.name
                  } = 按照规范要求进行高血压患者健康管理的人数 / 一年内已管理的高血压患者人数 = ${
                    mark?.H01
                  } / ${mark?.H00} = ${percentString(mark?.H01, mark?.H00)}`
                );
                if (
                  tagModel.algorithm === TagAlgorithmUsages.Y01.code &&
                  mark?.H01
                )
                  ruleAreaScoreModel.score += tagModel.score;
                if (
                  tagModel.algorithm === TagAlgorithmUsages.N01.code &&
                  !mark?.H01
                )
                  ruleAreaScoreModel.score += tagModel.score;
                if (
                  tagModel.algorithm === TagAlgorithmUsages.egt.code &&
                  mark?.H00 &&
                  mark?.H01
                ) {
                  const rate = mark.H01 / mark.H00 / tagModel.baseline;
                  ruleAreaScoreModel.score +=
                    tagModel.score * (rate > 1 ? 1 : rate);
                }
              }

              // 高血压控制率
              if (tagModel.tag === MarkTagUsages.H02.code) {
                // 添加指标解释数组
                ruleAreaScoreModel.details.push(
                  `${
                    MarkTagUsages.H02.name
                  } = 一年内最近一次随访血压达标人数 / 一年内已管理的高血压患者人数 = ${
                    mark?.H02
                  } / ${mark?.H00} = ${percentString(mark?.H02, mark?.H00)}`
                );
                if (
                  tagModel.algorithm === TagAlgorithmUsages.Y01.code &&
                  mark?.H02
                )
                  ruleAreaScoreModel.score += tagModel.score;
                if (
                  tagModel.algorithm === TagAlgorithmUsages.N01.code &&
                  !mark?.H02
                )
                  ruleAreaScoreModel.score += tagModel.score;
                if (
                  tagModel.algorithm === TagAlgorithmUsages.egt.code &&
                  mark?.H00 &&
                  mark?.H02
                ) {
                  const rate = mark.H02 / mark.H00 / tagModel.baseline;
                  ruleAreaScoreModel.score +=
                    tagModel.score * (rate > 1 ? 1 : rate);
                }
              }

              // 糖尿病健康管理
              if (tagModel.tag === MarkTagUsages.D00.code) {
                // 查询糖尿病人数
                const basicData = await getBasicData(
                  leaves,
                  BasicTagUsages.DiabetesPeople,
                  year
                );
                // 添加指标解释数组
                ruleAreaScoreModel.details.push(
                  `${
                    MarkTagUsages.D00.name
                  } = 一年内已管理的2型糖尿病患者数 / 年内辖区2型糖尿病患者总数 x 100% = ${
                    mark?.D00
                  } / ${basicData} = ${percentString(mark?.D00, basicData)}`
                );
                if (
                  tagModel.algorithm === TagAlgorithmUsages.Y01.code &&
                  mark?.D00
                )
                  ruleAreaScoreModel.score += tagModel.score;
                if (
                  tagModel.algorithm === TagAlgorithmUsages.N01.code &&
                  !mark?.D00
                )
                  ruleAreaScoreModel.score += tagModel.score;
                if (
                  tagModel.algorithm === TagAlgorithmUsages.egt.code &&
                  mark?.D00
                ) {
                  const rate = mark.D00 / basicData / tagModel.baseline;
                  ruleAreaScoreModel.score +=
                    tagModel.score * (rate > 1 ? 1 : rate);
                }
              }

              // 糖尿病规范管理率
              if (tagModel.tag === MarkTagUsages.D01.code) {
                // 添加指标解释数组
                ruleAreaScoreModel.details.push(
                  `${
                    MarkTagUsages.D01.name
                  } = 按照规范要求进行2型糖尿病患者健康管理的人数 / 一年内已管理的2型糖尿病患者人数 x 100% = ${
                    mark?.D01
                  } / ${mark?.D00} = ${percentString(mark?.D01, mark?.D00)}`
                );
                if (
                  tagModel.algorithm === TagAlgorithmUsages.Y01.code &&
                  mark?.D01
                )
                  ruleAreaScoreModel.score += tagModel.score;
                if (
                  tagModel.algorithm === TagAlgorithmUsages.N01.code &&
                  !mark?.D01
                )
                  ruleAreaScoreModel.score += tagModel.score;
                if (
                  tagModel.algorithm === TagAlgorithmUsages.egt.code &&
                  mark?.D00 &&
                  mark?.D01
                ) {
                  const rate = mark.D01 / mark.D00 / tagModel.baseline;
                  ruleAreaScoreModel.score +=
                    tagModel.score * (rate > 1 ? 1 : rate);
                }
              }

              // 糖尿病控制率
              if (tagModel.tag === MarkTagUsages.D02.code) {
                // 添加指标解释数组
                ruleAreaScoreModel.details.push(
                  `${
                    MarkTagUsages.D02.name
                  } = 一年内最近一次随访空腹血糖达标人数 / 一年内已管理的2型糖尿病患者人数 x 100% = ${
                    mark?.D02
                  } / ${mark?.D00} = ${percentString(mark?.D02, mark?.D00)}`
                );
                if (
                  tagModel.algorithm === TagAlgorithmUsages.Y01.code &&
                  mark?.D02
                )
                  ruleAreaScoreModel.score += tagModel.score;
                if (
                  tagModel.algorithm === TagAlgorithmUsages.N01.code &&
                  !mark?.D02
                )
                  ruleAreaScoreModel.score += tagModel.score;
                if (
                  tagModel.algorithm === TagAlgorithmUsages.egt.code &&
                  mark?.D00 &&
                  mark?.D02
                ) {
                  const rate = mark.D02 / mark.D00 / tagModel.baseline;
                  ruleAreaScoreModel.score +=
                    tagModel.score * (rate > 1 ? 1 : rate);
                }
              }
              // 定性指标得分
              if (tagModel.tag === MarkTagUsages.Attach.code) {
                // 添加指标解释数组
                ruleAreaScoreModel.details.push('请查看机构上传的资料');
                // 查询定性指标和机构表
                const attachModels = await RuleAreaAttachModel.findAll({
                  where: {
                    ruleId: rule.id,
                    areaCode: group,
                    updatedAt: {
                      [Op.gt]: tagModel.attachStartDate,
                      [Op.lt]: tagModel.attachEndDate
                    }
                  }
                });
                if (attachModels?.length > 0) {
                  if (!tagModel?.baseline)
                    ruleAreaScoreModel.score += tagModel.score;

                  // 有上传文件数量的要求
                  if (tagModel?.baseline) {
                    const rate = attachModels.length / tagModel.baseline;
                    ruleAreaScoreModel.score +=
                      tagModel.score * (rate < 1 ? rate : 1);
                  }
                }
              }

              // 健康教育指标 - 健康教育咨询次数合格率
              if (tagModel.tag === MarkTagUsages.HE09.code) {
                // 查询健康教育咨询的次数
                const basicData = await getBasicData(
                  leaves,
                  BasicTagUsages.HE09,
                  year
                );
                // 添加指标解释数组
                ruleAreaScoreModel.details.push(
                  `${
                    MarkTagUsages.HE09.name
                  } = 一年内举办健康教育咨询的次数 / 一年内应举办健康教育咨询的次数 x 100% = ${
                    mark?.HE09
                  } / ${basicData} =  ${percentString(mark?.HE09, basicData)}`
                );
                if (
                  tagModel.algorithm === TagAlgorithmUsages.Y01.code &&
                  mark?.HE09
                )
                  ruleAreaScoreModel.score += tagModel.score;
                if (
                  tagModel.algorithm === TagAlgorithmUsages.N01.code &&
                  !mark?.HE09
                )
                  ruleAreaScoreModel.score += tagModel.score;
                if (
                  tagModel.algorithm === TagAlgorithmUsages.egt.code &&
                  mark?.HE09
                ) {
                  const rate = mark.HE09 / basicData / tagModel.baseline;
                  ruleAreaScoreModel.score +=
                    tagModel.score * (rate > 1 ? 1 : rate);
                }
              }
              // 健康教育指标 - 健康教育讲座次数合格率
              else if (tagModel.tag === MarkTagUsages.HE07.code) {
                // 查询健康知识讲座的次数
                const basicData = await getBasicData(
                  leaves,
                  BasicTagUsages.HE07,
                  year
                );
                // 添加指标解释数组
                ruleAreaScoreModel.details.push(
                  `${
                    MarkTagUsages.HE07.name
                  } = 一年内举办健康知识讲座的次数 / 一年内应举办健康知识讲座的次数 x 100% = ${
                    mark?.[tagModel.tag]
                  } / ${basicData} =  ${percentString(mark?.HE07, basicData)}`
                );
                if (
                  tagModel.algorithm === TagAlgorithmUsages.Y01.code &&
                  mark?.HE07
                )
                  ruleAreaScoreModel.score += tagModel.score;
                if (
                  tagModel.algorithm === TagAlgorithmUsages.N01.code &&
                  !mark?.HE07
                )
                  ruleAreaScoreModel.score += tagModel.score;
                if (
                  tagModel.algorithm === TagAlgorithmUsages.egt.code &&
                  mark?.HE07
                ) {
                  const rate = mark.HE07 / basicData / tagModel.baseline;
                  ruleAreaScoreModel.score +=
                    tagModel.score * (rate > 1 ? 1 : rate);
                }
              }
              // 剩余健康教育指标
              else if (tagModel.tag.indexOf('HE') == 0) {
                // 添加指标解释数组
                ruleAreaScoreModel.details.push(
                  `${MarkTagUsages[tagModel.tag].name} = ${
                    mark?.[tagModel.tag]
                  }`
                );
                if (
                  tagModel.algorithm === TagAlgorithmUsages.Y01.code &&
                  mark?.[tagModel.tag]
                )
                  ruleAreaScoreModel.score += tagModel.score;
                if (
                  tagModel.algorithm === TagAlgorithmUsages.N01.code &&
                  !mark?.[tagModel.tag]
                )
                  ruleAreaScoreModel.score += tagModel.score;
                if (
                  tagModel.algorithm === TagAlgorithmUsages.egt.code &&
                  mark?.[tagModel.tag]
                ) {
                  const rate = mark?.[tagModel.tag] / tagModel.baseline;
                  ruleAreaScoreModel.score +=
                    tagModel.score * (rate > 1 ? 1 : rate);
                }
              }

              //卫生计生监督协管信息报告率
              if (tagModel.tag === MarkTagUsages.SC00.code) {
                const basicData = await getBasicData(
                  leaves,
                  BasicTagUsages.Supervision,
                  year
                );
                // 添加指标解释数组
                ruleAreaScoreModel.details.push(
                  `${
                    MarkTagUsages.SC00.name
                  } = 报告的事件或线索次数 / 发现的事件或线索次数 x 100% = ${
                    mark?.SC00
                  } / ${basicData} = ${percentString(mark?.SC00, basicData)}`
                );

                if (
                  tagModel.algorithm === TagAlgorithmUsages.Y01.code &&
                  mark?.SC00
                )
                  ruleAreaScoreModel.score += tagModel.score;
                if (
                  tagModel.algorithm === TagAlgorithmUsages.N01.code &&
                  !mark?.SC00
                )
                  ruleAreaScoreModel.score += tagModel.score;
                if (
                  tagModel.algorithm === TagAlgorithmUsages.egt.code &&
                  mark?.SC00
                ) {
                  const rate = mark.SC00 / basicData / tagModel.baseline;
                  ruleAreaScoreModel.score +=
                    tagModel.score * (rate > 1 ? 1 : rate);
                }
              }

              //协助开展的实地巡查次数
              if (tagModel.tag === MarkTagUsages.SC01.code) {
                // 添加指标解释数组
                ruleAreaScoreModel.details.push(
                  `${MarkTagUsages.SC01.name} = ${mark?.SC01}`
                );
                if (
                  tagModel.algorithm === TagAlgorithmUsages.Y01.code &&
                  mark?.SC01
                )
                  ruleAreaScoreModel.score += tagModel.score;
                if (
                  tagModel.algorithm === TagAlgorithmUsages.N01.code &&
                  !mark?.SC01
                )
                  ruleAreaScoreModel.score += tagModel.score;
                if (
                  tagModel.algorithm === TagAlgorithmUsages.egt.code &&
                  mark?.SC01
                ) {
                  const rate = mark?.SC01 / tagModel.baseline;
                  ruleAreaScoreModel.score +=
                    tagModel.score * (rate > 1 ? 1 : rate);
                }
              }
            }
            // 如果未设置关联关系, 则得满分
            if (formulas?.length === 0) ruleAreaScoreModel.score = rule.score;
          }
          // 保存机构得分
          await ruleAreaScoreModel.save();
          // 考核小项得分
          parentScore += ruleAreaScoreModel.score;
          debug('考核细则', rule.id, '结束');
        }
        // 根据考核小项查询绑定的工分项
        const projects = (
          await appDB.execute(
            `select "projectId" as id from rule_project where rule = ?`,
            parentRule.id
          )
        ).map(it => it.id);
        let workPoint = 0;
        if (projects.length) {
          debug('考核小项获取参与校正工分开始');
          // 获取工分数组
          const scoreArray: {score: number}[] = await getWorkPoints(
            viewHospitals,
            projects,
            year
          );
          // 累计工分, 即参与校正工分值
          workPoint = scoreArray
            .reduce((prev, current) => {
              prev = prev.add(new Decimal(current.score));
              return prev;
            }, new Decimal(0))
            .toNumber();
          debug('考核小项获取参与校正工分结束', workPoint);
        } else {
          debug('考核小项未绑定工分项');
        }
        // 计算考核小项的质量系数
        let rate = 0;
        if (parentTotalScore != 0) {
          rate = new Decimal(parentScore)
            .div(new Decimal(parentTotalScore))
            .toNumber();
        }
        // 校正后的工分值, 默认为参与校正工分值
        let correctWorkPoint = workPoint;
        // 质量系数小于85%, 则使用质量系数校正
        if (rate < 0.85) {
          correctWorkPoint = new Decimal(workPoint)
            .mul(new Decimal(rate))
            .toNumber();
        }
        // 保存小项考核表
        await RuleAreaBudgetModel.upsert({
          ruleId: parentRule.id,
          areaCode: group,
          workPoint: workPoint,
          correctWorkPoint: correctWorkPoint,
          score: parentScore,
          totalScore: parentTotalScore,
          rate: rate
        });

        // 地区参与校正的工分
        reportModel.workPoint = new Decimal(workPoint)
          .add(new Decimal(reportModel.workPoint))
          .toNumber();
        // 地区校正后的工分
        reportModel.correctWorkPoint = new Decimal(reportModel.correctWorkPoint)
          .add(correctWorkPoint)
          .toNumber();
        // 地区考核得分
        reportModel.score = new Decimal(parentScore)
          .add(new Decimal(reportModel.score))
          .toNumber();
        // 地区考核满分
        reportModel.totalScore = new Decimal(parentTotalScore)
          .add(new Decimal(reportModel.totalScore))
          .toNumber();
        debug('考核小项', parentRule.id, '结束');
      }
      // 地区质量系数
      reportModel.rate =
        reportModel.totalScore === 0
          ? 0
          : new Decimal(reportModel.score)
              .div(new Decimal(reportModel.totalScore))
              .toNumber();
      debug('考核地区获取总工分开始');
      // 获取总工分数组
      const scoreArray: {score: number}[] = await getWorkPoints(
        viewHospitals,
        [],
        year
      );
      // 地区总工分
      reportModel.totalWorkPoint = scoreArray
        .reduce((prev, current) => {
          prev = prev.add(new Decimal(current.score));
          return prev;
        }, new Decimal(0))
        .toNumber();
      debug('考核地区获取总工分结束', reportModel);
      // 保存机构报告
      await ReportAreaModel.upsert(reportModel);
      // TODO: 历史功能暂时禁用 保存机构报告历史
      // await ReportAreaHistoryModel.upsert({
      //   ...reportModel,
      //   // 是考核年份且是自动打分, 则日期减一天, 因为算的是前一天的数据
      //   date: dayjs()
      //     .subtract(isCheckYear && isAuto ? 0 : 1, 'd')
      //     .toDate()
      // });
      await t.commit();
      debug(`${check} ${group} 系统打分结束`);
    } catch (e) {
      await t.rollback();
      debug(`${check} ${group} 系统打分异常: ${e}`);
      throw new KatoRuntimeError(e);
    }
  }

  /**
   * 根据考核结果进行金额分配
   *
   * 1. 分配各个地区考核小项(rule_area_budget)的金额
   *    算法为: 地区考核小项的金额 = 地区考核小项校正后的工分 / 所有地区考核小项校正后的工分 * 考核小项的金额
   * 2. 更新report_area的金额
   * 3. 更新report_area_history的金额
   *
   * @param check 考核体系id
   * @param isAuto 是否是自动打分
   */
  async checkBudget(check, isAuto) {
    debug(`${check} 金额分配开始`);
    // 查询考核体系
    const checkModel: CheckSystemModel = await CheckSystemModel.findOne({
      where: {checkId: check}
    });
    if (!checkModel) throw new KatoRuntimeError(`考核体系 [${check}] 不合法`);

    // 默认年份为当前年, 如果是1月1日, 则为上一年
    const now = dayjs();
    let year = dayjs()
      .year()
      .toString();
    if (now.day() === 1 && now.month() === 1) {
      year = now
        .subtract(1, 'y')
        .year()
        .toString();
    }
    debug(`打分年度: ${year}; 考核年度: ${year}`);
    // 1. 分配rule_area_budget的金额
    // 查询考核小项的金额
    const parentRuleModels: {
      id: string;
      budget: number;
    }[] = await appDB.execute(
      `select rule_id as id, budget from check_rule where check_id = ? and parent_rule_id is null`,
      check
    );
    // 循环分配
    for (const parentRuleModel of parentRuleModels) {
      debug('考核小项分配金额', parentRuleModel.budget);
      // 查询考核小项结果
      const ruleAreaBudgetModels: RuleAreaBudgetModel[] = await RuleAreaBudgetModel.findAll(
        {
          where: {ruleId: parentRuleModel.id}
        }
      );
      // 考核小项校正后的总工分
      const totalCorrectWorkPoints: Decimal = ruleAreaBudgetModels.reduce(
        (prev, cur) => {
          prev = prev.add(new Decimal(cur.correctWorkPoint));
          return prev;
        },
        new Decimal(0)
      );
      debug('考核小项校正后总工分', totalCorrectWorkPoints);
      // 分配考核小项金额
      for (const ruleAreaBudgetModel of ruleAreaBudgetModels) {
        if (totalCorrectWorkPoints.toNumber() === 0) {
          ruleAreaBudgetModel.budget = 0;
        } else {
          ruleAreaBudgetModel.budget = new Decimal(parentRuleModel.budget)
            .mul(new Decimal(ruleAreaBudgetModel.correctWorkPoint))
            .div(totalCorrectWorkPoints)
            .toNumber();
        }
        debug(
          `${ruleAreaBudgetModel.areaCode} 获取金额 ${ruleAreaBudgetModel.budget}`
        );
        await ruleAreaBudgetModel.save();
      }
    }

    // 2. 分配report_area的金额
    //  累计report表的金额
    const checkAreaModels: CheckAreaModel[] = await CheckAreaModel.findAll({
      where: {checkId: check}
    });
    for (const checkAreaModel of checkAreaModels) {
      // language=PostgreSQL
      const budgetModel: {budget: number} = (
        await appDB.execute(
          `
            select sum(rab.budget) as budget
            from rule_area_budget rab
                   inner join check_rule cr on rab.rule = cr.rule_id
            where cr.check_id = ?
              and rab.area = ?`,
          check,
          checkAreaModel.areaCode
        )
      )[0];
      // 保存地区报告金额
      await ReportAreaModel.upsert({
        checkId: check,
        areaCode: checkAreaModel.areaCode,
        budget: budgetModel.budget
      });
      // TODO: 历史功能暂时禁用 3. 保存地区报告历史金额
      // await ReportAreaHistoryModel.upsert({
      //   checkId: check,
      //   areaCode: checkAreaModel.areaCode,
      //   budget: budgetModel.budget,
      //   // 是考核年份且是自动打分, 则日期减一天, 因为算的是前一天的数据
      //   date: dayjs()
      //     .subtract(isCheckYear && isAuto ? 0 : 1, 'd')
      //     .toDate()
      // });
    }
    debug(`${check} 金额分配结束`);
  }

  /**
   * 手动打分
   * @param ruleId 细则id
   * @param code 地区code或机构id
   * @param score 分数
   * @param remark 备注
   */
  async manualScore(ruleId, code, score, remark) {
    const rule = await CheckRuleModel.findOne({where: {ruleId: ruleId}});
    if (!rule) throw new KatoCommonError('规则不存在');
    const area = await AreaModel.findOne({where: {code}});
    if (!area) {
      throw new KatoCommonError('打分对象不存在');
    }
    const areaRule = await RuleAreaScoreModel.findOne({
      where: {ruleId, areaCode: code}
    });
    if (!areaRule)
      throw new KatoCommonError('打分对象与细则并未绑定，不允许打分');
    if (score > rule.ruleScore)
      throw new KatoCommonError('分数不能高于细则的满分');
    //保存打分结果
    await RuleAreaScoreModel.upsert({
      ruleId,
      areaCode: code,
      score
    });
    //保存打分备注和历史
    await ManualScoreHistoryModel.upsert({
      ruleId: ruleId,
      code: code,
      creatorId: Context.current.user.id,
      score: score,
      remark: remark
    });
  }

  /***
   * 获取手动打分历史
   * @param ruleId 细则id
   * @param code  地区code或者机构id
   */
  async manualScoreHistory(ruleId, code) {
    return ManualScoreHistoryModel.findAll({
      where: {ruleId, code},
      include: [UserModel],
      order: [['created_at', 'DESC']]
    });
  }
<<<<<<< HEAD

  /**
   * 获取考核细则关联关系的指标解释
   *
   * @param rule 考核细则id
   * @param code 地区code
   */
  async detail(code, rule) {
    return (
      await RuleAreaScoreModel.findOne({
        where: {
          areaCode: code,
          ruleId: rule
        }
      })
    )?.details;
  }

  /**
   * 上传定性考核附件
   *
   * @param rule
   * @param area
   * @param attachment
   */
  async upload(rule, area, attachment) {
    const ossName = `/appraisal/attachment/${uuid()}${path.extname(
      attachment.originalname
    )}`;

    let attachURL;
    try {
      attachURL = await ossClient.save(ossName, attachment.buffer);
    } catch (e) {
      console.log(e);
      throw new KatoCommonError('文件上传失败');
    }

    const name = attachment.originalname;
    await appDB.execute(
      `insert into rule_area_attach(id, rule, area, name, url) values (?, ?, ?, ?, ?)`,
      uuid(),
      rule,
      area,
      name,
      attachURL
    );

    return attachURL;
  }

  /**
   * 获取指定考核细则和地区的附件列表
   *
   * @param rule 考核细则id
   * @param area 地区code
   */
  async listAttachments(rule, area) {
    // 判断当前考核细则, 拥有定性指标关联关系
    const ruleTags = await appDB.execute(
      `select * from rule_tag where rule = ? and tag = ?`,
      rule,
      MarkTagUsages.Attach
    );
    if (ruleTags.length === 0)
      throw new KatoRuntimeError(`当前考核细则未绑定定性指标`);

    // 查询附件表
    return appDB.execute(
      `select * from rule_area_attach where rule = ? and area = ?`,
      rule,
      area
    );
  }

  /**
   * 删除定性指标附件
   *
   * @param id 定性指标附件id
   */
  async delAttachment(id) {
    await appDB.execute(`delete from rule_area_attach where id = ?`, id);
  }
=======
>>>>>>> 0726d793
}<|MERGE_RESOLUTION|>--- conflicted
+++ resolved
@@ -26,7 +26,7 @@
 import {Projects as ProjectMapping} from '../../../common/project';
 import {Context} from '../context';
 import {Permission} from '../../../common/permission';
-<<<<<<< HEAD
+import {createBackJob} from '../../utils/back-job';
 import {v4 as uuid} from 'uuid';
 import * as path from 'path';
 import {ossClient} from '../../../util/oss';
@@ -46,10 +46,6 @@
     return '0';
   }
 }
-=======
-import {percentString} from '../score_hospital_check_rules';
-import {createBackJob} from '../../utils/back-job';
->>>>>>> 0726d793
 
 /**
  * 查询考核对象的标记数据
@@ -366,20 +362,6 @@
     }
   }
 
-  /***
-   * 后台任务打分
-   * @param checkId
-   * @param isAuto
-   */
-  async autoScoreBackJob(checkId, isAuto) {
-    const checkModel = await CheckSystemModel.findOne({
-      where: {checkId: checkId}
-    });
-    return createBackJob('scoreCheck', `${checkModel.checkName}考核打分`, {
-      checkId: checkId,
-      isAuto: isAuto
-    });
-  }
   /**
    * 地区打分
    *
@@ -1341,24 +1323,6 @@
       order: [['created_at', 'DESC']]
     });
   }
-<<<<<<< HEAD
-
-  /**
-   * 获取考核细则关联关系的指标解释
-   *
-   * @param rule 考核细则id
-   * @param code 地区code
-   */
-  async detail(code, rule) {
-    return (
-      await RuleAreaScoreModel.findOne({
-        where: {
-          areaCode: code,
-          ruleId: rule
-        }
-      })
-    )?.details;
-  }
 
   /**
    * 上传定性考核附件
@@ -1425,6 +1389,4 @@
   async delAttachment(id) {
     await appDB.execute(`delete from rule_area_attach where id = ?`, id);
   }
-=======
->>>>>>> 0726d793
 }