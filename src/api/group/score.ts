--- conflicted
+++ resolved
@@ -29,11 +29,7 @@
 import {createBackJob} from '../../utils/back-job';
 import {v4 as uuid} from 'uuid';
 import * as path from 'path';
-<<<<<<< HEAD
-import {ossClient} from '../../../util/oss';
 import {getHospitals} from './common';
-=======
->>>>>>> 4764c9cf
 
 /**
  * 获取百分数字符串, 默认返回'0'
@@ -248,7 +244,7 @@
 /**
  * 获取基础数据
  *
- * @param leaves code对应的所有叶子节点
+ * @param hospital code对应的所有叶子节点
  * @param tag 基础数据的tag
  * @param year 年份
  */
@@ -1078,7 +1074,7 @@
               if (tagModel.tag === MarkTagUsages.CO01.code) {
                 // 查询老年人人数
                 const basicData = await getBasicData(
-                  leaves,
+                  hospitalIds,
                   BasicTagUsages.OCD00,
                   year
                 );
@@ -1114,7 +1110,7 @@
               if (tagModel.tag === MarkTagUsages.CH01.code) {
                 // 查询老年人人数
                 const basicData = await getBasicData(
-                  leaves,
+                  hospitalIds,
                   BasicTagUsages.HR00,
                   year
                 );
