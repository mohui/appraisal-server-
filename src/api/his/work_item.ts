--- conflicted
+++ resolved
@@ -1226,326 +1226,6 @@
       score,
       scope
     );
-<<<<<<< HEAD
-=======
-
-    // 根据公分项目拼装数组,计算工分
-    const bindings = mappings.map(it => {
-      const item = HisWorkItemSources.find(sourceIt => sourceIt.id === it);
-      return {
-        name,
-        method,
-        score,
-        source: it,
-        sourceName: item?.name
-      };
-    });
-
-    // region 取出系统员工id 适用于门诊,住院,手工数据
-    // 系统员工, 不管绑定没绑定his员工,全部都要
-    let staffIds = [];
-    // 取出当是 固定 时候的所有员工id
-    if (staffMethod === HisStaffMethod.STATIC) {
-      // 员工id列表
-      staffIds = staffs
-        .filter(it => it.type === HisStaffDeptType.Staff)
-        .map(it => it.code);
-      const depIds = staffs
-        .filter(it => it.type === HisStaffDeptType.DEPT)
-        .map(it => it.code);
-
-      // 如果科室长度大于0, 查询科室下的所有员工
-      if (depIds.length > 0) {
-        // language=PostgreSQL
-        const deptStaffList = await appDB.execute(
-          `
-            select id from staff
-                where department in (${depIds.map(() => '?')})`,
-          ...depIds
-        );
-        staffIds.push(...deptStaffList.map(it => it.id));
-      }
-    } else if (staffMethod === HisStaffMethod.DYNAMIC) {
-      // 取出当是 动态 时候的所有员工id
-      // 如果是本人
-      if (scope === HisStaffDeptType.Staff) {
-        staffIds.push(staff);
-      }
-      // 如果是本人所在科室
-      if (scope === HisStaffDeptType.DEPT) {
-        // language=PostgreSQL
-        const staffDeptModels = await appDB.execute(
-          `
-            select id
-            from staff
-            where (department is not null and department = ?)
-               or id = ?`,
-          staffModel.department,
-          staffModel.id
-        );
-        staffIds = staffDeptModels.map(it => it.id);
-      }
-      // 如果是本人所在机构
-      if (scope === HisStaffDeptType.HOSPITAL) {
-        // language=PostgreSQL
-        const staffDeptModels = await appDB.execute(
-          `
-            select id
-            from staff
-            where hospital = ?
-          `,
-          staffModel.hospital
-        );
-        staffIds = staffDeptModels.map(it => it.id);
-      }
-    }
-    // endregion
-
-    // region 查询 门诊/住院 工分来源用到的医生id
-    // his员工id, 为了查询 计算CHECK和DRUG工分来源
-    let doctorIds;
-
-    // 当前只有 计算CHECK和DRUG工分来源 用到了
-    if (
-      bindings.filter(
-        it => it.source.startsWith('门诊') || it.source.startsWith('住院')
-      ).length > 0
-    ) {
-      // 当是本人所在机构的时候(动态且机构)需要查询所有医生,包括没有关联his的员工
-      if (
-        staffMethod === HisStaffMethod.DYNAMIC &&
-        scope === HisStaffDeptType.HOSPITAL
-      ) {
-        // 查询his机构id
-        // language=PostgreSQL
-        const hisStaffModels = await originalDB.execute(
-          `
-            select id, name
-            from his_staff
-            where hospital = ?
-          `,
-          staffModel.hospital
-        );
-        doctorIds = hisStaffModels.map(it => it.id);
-      } else {
-        // 根据员工id找到他的his的员工id
-        // language=PostgreSQL
-        const staffList = await appDB.execute(
-          `
-            select staff, name
-                from staff
-            where staff is not null
-              and id in (${staffIds.map(() => '?')})`,
-          ...staffIds
-        );
-        doctorIds = staffList.map(it => it.staff);
-      }
-    }
-    // endregion
-
-    // 工分流水
-    let workItems = [];
-    //计算工分
-    //region 计算CHECK和DRUG工分来源
-    for (const param of bindings.filter(
-      it => it.source.startsWith('门诊') || it.source.startsWith('住院')
-    )) {
-      //region 处理人员条件条件
-      let doctorCondition = '1 = 0';
-      if (doctorIds.length > 0) {
-        doctorCondition = `doctor in (${doctorIds.map(() => '?').join()})`;
-      }
-      //endregion
-      //查询his的收费项目
-      const rows: {
-        value: string;
-        date: Date;
-        staffId: string;
-        staffName: string;
-        itemId: string;
-        itemName: string;
-        type: string;
-      }[] = await originalDB.execute(
-        // language=PostgreSQL
-        `
-          select total_price as value,
-                 operate_time as date,
-                 item "itemId",
-                 item_name "itemName",
-                 doctor "staffId",
-                 staff.name as "staffName",
-                 '${PreviewType.HIS_STAFF}' as type
-          from his_charge_detail detail
-          inner join his_staff staff on detail.doctor = staff.id
-          where operate_time > ?
-            and operate_time < ?
-            and (item like ? or item = ?)
-            and ${doctorCondition}
-          order by operate_time
-        `,
-        start,
-        end,
-        `${param.source}.%`,
-        param.source,
-        ...doctorIds
-      );
-      //his收费项目流水转换成工分流水
-      workItems = workItems.concat(rows);
-    }
-    //endregion
-    //region 计算MANUAL工分来源
-    for (const param of bindings.filter(it =>
-      it.source.startsWith('手工数据')
-    )) {
-      //查询手工数据流水表
-      const rows: {
-        value: number;
-        date: Date;
-        staffId: string;
-        staffName: string;
-        itemId: string;
-        itemName: string;
-        type: string;
-      }[] = await appDB.execute(
-        // language=PostgreSQL
-        `
-          select date,
-                 value,
-                 smdd.staff "staffId",
-                 staff.name "staffName",
-                 manual.id "itemId",
-                 manual.name "itemName",
-                 '${PreviewType.STAFF}' as type
-          from his_staff_manual_data_detail smdd
-                 inner join his_manual_data manual on smdd.item = manual.id
-                 inner join staff  on staff.id = smdd.staff
-          where smdd.item = ?
-            and smdd.date >= ?
-            and smdd.date < ?
-            and staff.id in (${staffIds.map(() => '?')})
-          order by smdd.date
-        `,
-        //手工数据的source转id, 默认是只能必须选id
-        param.source.split('.')[1],
-        start,
-        end,
-        ...staffIds
-      );
-      //手工数据流水转换成工分流水
-      workItems = workItems.concat(rows);
-    }
-    //endregion
-    //region 计算公卫数据工分来源
-    for (const param of bindings.filter(it =>
-      it.source.startsWith('公卫数据')
-    )) {
-      //机构级别的数据, 直接用当前员工的机构id即可
-      //查询hospital绑定关系
-      // language=PostgreSQL
-      const hisHospitalModels = await appDB.execute(
-        `
-          select mapping.hishospid hospital,
-                 hospital.id,
-                 hospital.name
-          from hospital_mapping mapping
-                 inner join hospital on mapping.h_id = hospital.id
-          where mapping.h_id = ?
-        `,
-        staffModel.hospital
-      );
-      const hisHospitals: string[] = hisHospitalModels.map(it => it.hospital);
-      //没有绑定关系, 直接跳过
-      if (hisHospitals.length === 0) continue;
-      const item = HisWorkItemSources.find(it => it.id === param.source);
-      //未配置数据表, 直接跳过
-      if (!item || !item?.datasource?.table) continue;
-      //渲染sql
-      const sqlRendResult = sqlRender(
-        `
-          select 1 as value, {{dateCol}} as date, OperateOrganization hospital
-          from {{table}}
-          where 1 = 1
-            and {{dateCol}} >= {{? start}}
-            and {{dateCol}} < {{? end}}
-            and OperateOrganization in ({{#each hospitals}}{{? this}}{{#sep}},{{/sep}}{{/each}})
-          {{#each columns}} and {{this}} {{/each}}
-          `,
-        {
-          dateCol: item.datasource.date,
-          hospitals: hisHospitals,
-          table: item.datasource.table,
-          columns: item.datasource.columns,
-          start,
-          end
-        }
-      );
-      const rows: {
-        date: Date;
-        value: number;
-        hospital: string;
-      }[] = await originalDB.execute(sqlRendResult[0], ...sqlRendResult[1]);
-      //公卫数据流水转换成工分流水
-      workItems = workItems.concat(
-        rows.map(it => {
-          const item = hisHospitalModels.find(
-            hospitalIt => hospitalIt.hospital === it.hospital
-          );
-          return {
-            value: it.value,
-            date: it.date,
-            staffId: item?.id,
-            staffName: item?.name,
-            itemId: param.source,
-            itemName: param?.sourceName,
-            type: PreviewType.HOSPITAL
-          };
-        })
-      );
-    }
-    //endregion
-    //region 计算其他工分来源
-    for (const param of bindings.filter(it => it.source.startsWith('其他'))) {
-      let type = '';
-      if (param.source === '其他.住院诊疗人次') type = '住院';
-      if (param.source === '其他.门诊诊疗人次') type = '门诊';
-      const rows: {date: Date; value: number}[] = (
-        await originalDB.execute(
-          // language=PostgreSQL
-          `
-            select distinct treat, operate_time
-            from his_charge_master
-            where hospital = ?
-              and operate_time > ?
-              and operate_time < ?
-              and charge_type = ?
-            order by operate_time
-          `,
-          staffModel.hospital,
-          start,
-          end,
-          type
-        )
-      ).map(() => ({
-        value: 1,
-        date: day
-      }));
-      //其他工分流水转换成工分流水
-      workItems = workItems.concat(
-        rows.map(it => {
-          return {
-            value: it.value,
-            date: it.date,
-            staffId: hospitalModels[0]?.code,
-            staffName: hospitalModels[0]?.name,
-            itemId: param.source,
-            itemName: param.sourceName,
-            type: PreviewType.HOSPITAL
-          };
-        })
-      );
-    }
-    //endregion
->>>>>>> c47b7904
     return workItems
       .sort((a, b) => (a.date.getTime() < b.date.getTime() ? 1 : -1))
       .slice(0, 10000);
