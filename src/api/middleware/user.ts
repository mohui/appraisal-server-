import {Context} from '../context';
<<<<<<< HEAD
import {
  HospitalModel,
  RegionModel,
  RoleModel,
  UserModel
} from '../../database/model';
import {getLeaves} from '../group';
import {Op} from 'sequelize';
import {appDB} from '../../app';

/**
 * 用户类型枚举
 */
export enum UserType {
  //员工
  STAFF = 'STAFF'
}
=======
import {appDB, originalDB} from '../../app';
>>>>>>> 6b452ebd

export async function UserMiddleware(ctx: Context | any, next: Function) {
  try {
    const token = ctx.req.header('token');
    const type = ctx.req.header('type');
    //加入staff逻辑
    if (token && type == UserType.STAFF) {
      const staffModel: {
        hospital: string;
        id: string;
        name: string;
        department_id: string | null;
        department_name: string | null;
      } = (
        await appDB.execute(
          //language=PostgreSQL
          `
            select s.id, s.name, s.hospital, d.id as department_id, d.name as department_name
            from staff s
                   left join his_department d on s.department = d.id
            where s.id = ?
          `,
          token
        )
      )[0];
      if (staffModel) {
        ctx.user = {
          type: UserType.STAFF,
          id: staffModel.id,
          name: staffModel.name,
          hospitals: [{id: staffModel.hospital}],
          department: staffModel.department_id
            ? {
                id: staffModel.department_id,
                name: staffModel.department_name
              }
            : null
        };
      }
      await next();
      return;
    }
    if (token) {
      // 查询用户表
      // language=PostgreSQL
      const userModels = await appDB.execute(
        `select "user".id,
                  "user".account,
                  "user".name,
                  "user".password,
                  "user".area    "areaCode",
                  "user".region  "regionId",
                  "user".creator "creatorId",
                  "user".editor  "editorId",
                  "user".created_at,
                  "user".updated_at
           from "user"
           where id = ?`,
        token
      );
      if (userModels.length === 0) {
        await next();
        return;
      }
      const user = userModels[0];

      // 根据用户权限id查询下属机构
      user.hospitals = await originalDB.execute(
        // language=PostgreSQL
        `select code id,
                  name,
                  parent,
                  created_at,
                  updated_at
           from area
           where label in ('hospital.center', 'hospital.station')
             and (code = ? or path like ?)`,
        user.areaCode,
        `%${user.areaCode}%`
      );

      // 根据地区查询当前地区信息[少了 budget]
      // language=PostgreSQL
      user.region =
        (
          await originalDB.execute(
            `
              select code,
                     name,
                     parent,
                     case label
                       when 'province' then 1
                       when 'city' then 2
                       when 'district' then 3
                       when 'centre' then 4
                       else 5
                       end as level,
                     label
              from area
              where code = ?
            `,
            user.areaCode
          )
        )[0] ?? null;

      // 该用户的默认code
      user.code = user.areaCode;
      //用户是否为地区权限
      user.isRegion =
        user.region.label === 'hospital.center' ||
        user.region.label === 'hospital.station'
          ? false
          : true;

      // 查询role相关
      // language=PostgreSQL
      user.roles = await appDB.execute(
        `
          select role.id,
                 role.name,
                 role.creator,
                 role.permissions
          from user_role_mapping mapping
                 left join role on mapping.role_id = role.id
          where mapping.user_id = ?
        `,
        token
      );
      user.permissions = [
        ...new Set(
          user.roles
            .map(it => it.permissions)
            .reduce((result, next) => result.concat(next), [])
        )
      ];
      ctx.user = user;
    }
  } catch (e) {
    console.log(e);
  }
  await next();
}<|MERGE_RESOLUTION|>--- conflicted
+++ resolved
@@ -1,5 +1,4 @@
 import {Context} from '../context';
-<<<<<<< HEAD
 import {
   HospitalModel,
   RegionModel,
@@ -8,7 +7,7 @@
 } from '../../database/model';
 import {getLeaves} from '../group';
 import {Op} from 'sequelize';
-import {appDB} from '../../app';
+import {appDB, originalDB} from '../../app';
 
 /**
  * 用户类型枚举
@@ -17,9 +16,6 @@
   //员工
   STAFF = 'STAFF'
 }
-=======
-import {appDB, originalDB} from '../../app';
->>>>>>> 6b452ebd
 
 export async function UserMiddleware(ctx: Context | any, next: Function) {
   try {
