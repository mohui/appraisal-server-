import {promises as fs} from 'fs';
import path from 'upath';
import PizZip from 'pizzip';
import Docxtemplater from 'docxtemplater';
import {KatoCommonError, should, validate} from 'kato-server';

import {getAreaTree} from './group';
import {getBasicData, getMarks, percentString} from './group/score';
import * as dayjs from 'dayjs';
import {BasicTagUsages, MarkTagUsages} from '../../common/rule-score';
<<<<<<< HEAD
import {appDB} from '../app';
import {displayTime} from './report';
import {getHospitals} from './group/common';
=======
import {appDB, unifs} from '../app';
import {displayTime, reportDir} from './report';
>>>>>>> 4764c9cf

/**
 * 获取指标数据
 *
 * @param code
 * @param time
 */
async function getExponent(code, time) {
  const year = dayjs(time).year();

  const dateLabel = await displayTime(time);

  // 获取所有权限[1:省,2:市,3:区,4:中心,5:卫生室/站]
  const allTree = await getAreaTree();
  // 判断当前权限是否在权限树中,如果在,数据几级权限
  const findObj = allTree.find(it => it.code === code);
  if (!findObj) throw new KatoCommonError(`code为 [${code}] 不合法`);
  const level = findObj.level;

  const title = {
    fileName: `${findObj.code}-${time}.docx`,
    dateLabel: `${dateLabel}`,
    startDate: dayjs(time)
      .startOf('y')
      .format('YYYY-MM-DD'),
    endDate: dayjs(time)
      .endOf('M')
      .format('YYYY-MM-DD'),
    areaName: `${findObj.name}`
  };

  // 获取当前权限下的所有权限
  const tree = await getAreaTree(code);

  //如果权限等级大于3,说明是区及以上
  let streetList;
  if (level <= 4) {
    streetList = tree
      .map(it => {
        return allTree.find(item => it.code === item.code && item.level === 4);
      })
      .filter(it => it);
  } else {
    // 否则权限就是卫生站/室这一级
    streetList = tree;
  }

  // 获取考核指标
  const markList = Object.keys(MarkTagUsages).filter(
    it =>
      it !== 'Attach' &&
      it !== 'HE08' &&
      it !== 'HE10' &&
      it !== 'HE11' &&
      it !== 'HE12' &&
      it !== 'HE13' &&
      it !== 'HE14' &&
      it !== 'HE15' &&
      it !== 'SC00' &&
      it !== 'SC01'
  );

  const dataList = [];
  // 根据考核指标获取数据
  for (const markItem of markList) {
    let i = 1;
    let j = 1;

    const dataTable = [];

    // 表一: 中心机构总体数据 变量
    const dataRow1 = [];
    // 表二: 中心/卫生院机构(不含下属机构) 变量
    const dataRow2 = [];
    // 表三: 卫生站/卫生室 变量
    const dataRow3 = [];
    let isRate = true;

    // 循环获取分母
    for (const it of streetList) {
      // 获取所有机构信息
      const hospitals = await getHospitals(it.code);
      // 获取机构id
      const hospitalIds = hospitals.map(it => it.code);

      // 建档率
      if (MarkTagUsages[markItem].code === 'S01') {
        // 表一: 中心机构总体
        const mark = await getMarks(it.code, year);
        const basicData = await getBasicData(
          hospitalIds,
          BasicTagUsages.DocPeople,
          year
        );

        dataRow1.push({
          index: i,
          name: `${it?.name}`,
          value: mark?.S00,
          basic: basicData,
          rate: `${percentString(mark?.S00, basicData)}`
        });
        // 表二表三只显示机构本身的
        for (const hospital of hospitals) {
          // 仅仅返回中心这一个机构的数据
          const hospitalMark = await getMarks(hospital.code, year);

          const hospitalBasicData = await getBasicData(
            [hospital.code],
            BasicTagUsages.DocPeople,
            year
          );

          // 表二: 中心/卫生院机构（不含下属机构）
          if (hospital?.name === it?.name) {
            dataRow2.push({
              index: i,
              name: `${hospital?.name}`,
              value: hospitalMark?.S00,
              basic: hospitalBasicData,
              rate: `${percentString(hospitalMark?.S00, hospitalBasicData)}`
            });
          } else {
            // 表三: 卫生站/卫生室
            dataRow3.push({
              index: j,
              name: `${hospital?.name}`,
              value: hospitalMark?.S00,
              basic: hospitalBasicData,
              rate: `${percentString(hospitalMark?.S00, hospitalBasicData)}`
            });
            j++;
          }
        }
      }
      // 规范率(规范的电子档案数 / 建立电子健康档案人数)
      if (MarkTagUsages[markItem].code === 'S23') {
        // 表一: 中心机构总体
        // 获取分子,分母
        const mark = await getMarks(it.code, year);
        dataRow1.push({
          index: i,
          name: `${it?.name}`,
          value: mark?.S23,
          basic: mark?.S00,
          rate: `${percentString(mark?.S23, mark?.S00)}`
        });

        // 表二表三只显示机构本身的
        for (const hospital of hospitals) {
          // 仅仅返回中心这一个机构的数据
          const hospitalMark = await getMarks(hospital.code, year);

          // 表二: 中心/卫生院机构（不含下属机构）
          if (hospital?.name === it?.name) {
            dataRow2.push({
              index: i,
              name: `${hospital?.name}`,
              value: hospitalMark?.S23,
              basic: hospitalMark?.S00,
              rate: `${percentString(hospitalMark?.S23, hospitalMark?.S00)}`
            });
          } else {
            // 表三: 卫生站/卫生室
            dataRow3.push({
              index: j,
              name: `${hospital?.name}`,
              value: hospitalMark?.S23,
              basic: hospitalMark?.S00,
              rate: `${percentString(hospitalMark?.S23, hospitalMark?.S00)}`
            });
            j++;
          }
        }
      }
      // 健康档案使用率(档案中有动态记录的档案份数 / 建立电子健康档案人数)
      if (MarkTagUsages[markItem].code === 'S03') {
        // 表一: 中心机构总体
        // 获取分子,分母
        const mark = await getMarks(it.code, year);
        dataRow1.push({
          index: i,
          name: `${it?.name}`,
          value: mark?.S03,
          basic: mark?.S00,
          rate: `${percentString(mark?.S03, mark?.S00)}`
        });

        // 表二表三只显示机构本身的
        for (const hospital of hospitals) {
          // 仅仅返回中心这一个机构的数据
          const hospitalMark = await getMarks(hospital.code, year);

          // 表二: 中心/卫生院机构（不含下属机构）
          if (hospital?.name === it?.name) {
            dataRow2.push({
              index: i,
              name: `${hospital?.name}`,
              value: hospitalMark?.S03,
              basic: hospitalMark?.S00,
              rate: `${percentString(hospitalMark?.S03, hospitalMark?.S00)}`
            });
          } else {
            // 表三: 卫生站/卫生室
            dataRow3.push({
              index: j,
              name: `${hospital?.name}`,
              value: hospitalMark?.S03,
              basic: hospitalMark?.S00,
              rate: `${percentString(hospitalMark?.S03, hospitalMark?.S00)}`
            });
            j++;
          }
        }
      }
      // 老年人健康管理率(年内接受老年人健康管理人数 / 辖区内65岁及以上常住居民数)
      if (MarkTagUsages[markItem].code === 'O00') {
        // 表一: 中心机构总体
        const mark = await getMarks(it.code, year);
        const basicData = await getBasicData(
          hospitalIds,
          BasicTagUsages.OldPeople,
          year
        );
        dataRow1.push({
          index: i,
          name: `${it?.name}`,
          value: mark?.O00,
          basic: basicData,
          rate: `${percentString(mark?.O00, basicData)}`
        });
        // 表二表三只显示机构本身的
        for (const hospital of hospitals) {
          // 仅仅返回中心这一个机构的数据
          const hospitalMark = await getMarks(hospital.code, year);

          const hospitalBasicData = await getBasicData(
            [hospital.code],
            BasicTagUsages.OldPeople,
            year
          );

          // 表二: 中心/卫生院机构（不含下属机构）
          if (hospital?.name === it?.name) {
            dataRow2.push({
              index: i,
              name: `${hospital?.name}`,
              value: hospitalMark?.O00,
              basic: hospitalBasicData,
              rate: `${percentString(hospitalMark?.O00, hospitalBasicData)}`
            });
          } else {
            // 表三: 卫生站/卫生室
            dataRow3.push({
              index: j,
              name: `${hospital?.name}`,
              value: hospitalMark?.O00,
              basic: hospitalBasicData,
              rate: `${percentString(hospitalMark?.O00, hospitalBasicData)}`
            });
            j++;
          }
        }
      }
      // 老年人中医药健康管理率(年内接受中医药健康管理服务的65岁及以上居民数 / 年内接受健康管理的65岁及以上常住居民数)
      if (MarkTagUsages[markItem].code === 'O02') {
        // 表一: 中心机构总体
        const mark = await getMarks(it.code, year);
        const basicData = await getBasicData(
          hospitalIds,
          BasicTagUsages.OldPeople,
          year
        );
        dataRow1.push({
          index: i,
          name: `${it?.name}`,
          value: mark?.O02,
          basic: basicData,
          rate: `${percentString(mark?.O02, basicData)}`
        });
        // 表二表三只显示机构本身的
        for (const hospital of hospitals) {
          // 仅仅返回中心这一个机构的数据
          const hospitalMark = await getMarks(hospital.code, year);

          const hospitalBasicData = await getBasicData(
            [hospital.code],
            BasicTagUsages.OldPeople,
            year
          );

          // 表二: 中心/卫生院机构（不含下属机构）
          if (hospital?.name === it?.name) {
            dataRow2.push({
              index: i,
              name: `${hospital?.name}`,
              value: hospitalMark?.O02,
              basic: hospitalBasicData,
              rate: `${percentString(hospitalMark?.O02, hospitalBasicData)}`
            });
          } else {
            // 表三: 卫生站/卫生室
            dataRow3.push({
              index: j,
              name: `${hospital?.name}`,
              value: hospitalMark?.O02,
              basic: hospitalBasicData,
              rate: `${percentString(hospitalMark?.O02, hospitalBasicData)}`
            });
            j++;
          }
        }
      }
      // 高血压健康管理率(一年内已管理的高血压患者数 / 年内辖区应管理高血压患者总数)
      if (MarkTagUsages[markItem].code === 'H00') {
        // 表一: 中心机构总体
        const mark = await getMarks(it.code, year);
        const basicData = await getBasicData(
          hospitalIds,
          BasicTagUsages.HypertensionPeople,
          year
        );
        dataRow1.push({
          index: i,
          name: `${it?.name}`,
          value: mark?.H00,
          basic: basicData,
          rate: `${percentString(mark?.H00, basicData)}`
        });
        // 表二表三只显示机构本身的
        for (const hospital of hospitals) {
          // 仅仅返回中心这一个机构的数据
          const hospitalMark = await getMarks(hospital.code, year);

          const hospitalBasicData = await getBasicData(
            [hospital.code],
            BasicTagUsages.HypertensionPeople,
            year
          );

          // 表二: 中心/卫生院机构（不含下属机构）
          if (hospital?.name === it?.name) {
            dataRow2.push({
              index: i,
              name: `${hospital?.name}`,
              value: hospitalMark?.H00,
              basic: hospitalBasicData,
              rate: `${percentString(hospitalMark?.H00, hospitalBasicData)}`
            });
          } else {
            // 表三: 卫生站/卫生室
            dataRow3.push({
              index: j,
              name: `${hospital?.name}`,
              value: hospitalMark?.H00,
              basic: hospitalBasicData,
              rate: `${percentString(hospitalMark?.H00, hospitalBasicData)}`
            });
            j++;
          }
        }
      }
      // 高血压规范管理率(按照规范要求进行高血压患者健康管理的人数 / 一年内已管理的高血压患者人数)
      if (MarkTagUsages[markItem].code === 'H01') {
        // 表一: 中心机构总体
        // 获取分子,分母
        const mark = await getMarks(it.code, year);
        dataRow1.push({
          index: i,
          name: `${it?.name}`,
          value: mark?.H01,
          basic: mark?.H00,
          rate: `${percentString(mark?.H01, mark?.H00)}`
        });

        // 表二表三只显示机构本身的
        for (const hospital of hospitals) {
          // 仅仅返回中心这一个机构的数据
          const hospitalMark = await getMarks(hospital.code, year);

          // 表二: 中心/卫生院机构（不含下属机构）
          if (hospital?.name === it?.name) {
            dataRow2.push({
              index: i,
              name: `${hospital?.name}`,
              value: hospitalMark?.H01,
              basic: hospitalMark?.H00,
              rate: `${percentString(hospitalMark?.H01, hospitalMark?.H00)}`
            });
          } else {
            // 表三: 卫生站/卫生室
            dataRow3.push({
              index: j,
              name: `${hospital?.name}`,
              value: hospitalMark?.H01,
              basic: hospitalMark?.H00,
              rate: `${percentString(hospitalMark?.H01, hospitalMark?.H00)}`
            });
            j++;
          }
        }
      }
      // 高血压控制率(一年内最近一次随访血压达标人数 / 一年内已管理的高血压患者人数)
      if (MarkTagUsages[markItem].code === 'H02') {
        // 表一: 中心机构总体
        // 获取分子,分母
        const mark = await getMarks(it.code, year);
        dataRow1.push({
          index: i,
          name: `${it?.name}`,
          value: mark?.H02,
          basic: mark?.H00,
          rate: `${percentString(mark?.H02, mark?.H00)}`
        });

        // 表二表三只显示机构本身的
        for (const hospital of hospitals) {
          // 仅仅返回中心这一个机构的数据
          const hospitalMark = await getMarks(hospital.code, year);

          // 表二: 中心/卫生院机构（不含下属机构）
          if (hospital?.name === it?.name) {
            dataRow2.push({
              index: i,
              name: `${hospital?.name}`,
              value: hospitalMark?.H02,
              basic: hospitalMark?.H00,
              rate: `${percentString(hospitalMark?.H02, hospitalMark?.H00)}`
            });
          } else {
            // 表三: 卫生站/卫生室
            dataRow3.push({
              index: j,
              name: `${hospital?.name}`,
              value: hospitalMark?.H02,
              basic: hospitalMark?.H00,
              rate: `${percentString(hospitalMark?.H02, hospitalMark?.H00)}`
            });
            j++;
          }
        }
      }
      // 糖尿病健康管理率(一年内已管理的2型糖尿病患者数 / 年内辖区2型糖尿病患者总数)
      if (MarkTagUsages[markItem].code === 'D00') {
        // 表一: 中心机构总体
        const mark = await getMarks(it.code, year);
        const basicData = await getBasicData(
          hospitalIds,
          BasicTagUsages.DiabetesPeople,
          year
        );
        dataRow1.push({
          index: i,
          name: `${it?.name}`,
          value: mark?.D00,
          basic: basicData,
          rate: `${percentString(mark?.D00, basicData)}`
        });
        // 表二表三只显示机构本身的
        for (const hospital of hospitals) {
          // 仅仅返回中心这一个机构的数据
          const hospitalMark = await getMarks(hospital.code, year);

          const hospitalBasicData = await getBasicData(
            [hospital.code],
            BasicTagUsages.DiabetesPeople,
            year
          );

          // 表二: 中心/卫生院机构（不含下属机构）
          if (hospital?.name === it?.name) {
            dataRow2.push({
              index: i,
              name: `${hospital?.name}`,
              value: hospitalMark?.D00,
              basic: hospitalBasicData,
              rate: `${percentString(hospitalMark?.D00, hospitalBasicData)}%`
            });
          } else {
            // 表三: 卫生站/卫生室
            dataRow3.push({
              index: j,
              name: `${hospital?.name}`,
              value: hospitalMark?.D00,
              basic: hospitalBasicData,
              rate: `${percentString(hospitalMark?.D00, hospitalBasicData)}`
            });
            j++;
          }
        }
      }
      // 糖尿病规范管理率(按照规范要求进行2型糖尿病患者健康管理的人数 / 一年内已管理的2型糖尿病患者人数 )
      if (MarkTagUsages[markItem].code === 'D01') {
        // 表一: 中心机构总体
        // 获取分子,分母
        const mark = await getMarks(it.code, year);
        dataRow1.push({
          index: i,
          name: `${it?.name}`,
          value: mark?.D01,
          basic: mark?.D00,
          rate: `${percentString(mark?.D01, mark?.D00)}`
        });

        // 表二表三只显示机构本身的
        for (const hospital of hospitals) {
          // 仅仅返回中心这一个机构的数据
          const hospitalMark = await getMarks(hospital.code, year);

          // 表二: 中心/卫生院机构（不含下属机构）
          if (hospital?.name === it?.name) {
            dataRow2.push({
              index: i,
              name: `${hospital?.name}`,
              value: hospitalMark?.D01,
              basic: hospitalMark?.D00,
              rate: `${percentString(hospitalMark?.D01, hospitalMark?.D00)}`
            });
          } else {
            // 表三: 卫生站/卫生室
            dataRow3.push({
              index: j,
              name: `${hospital?.name}`,
              value: hospitalMark?.D01,
              basic: hospitalMark?.D00,
              rate: `${percentString(hospitalMark?.D01, hospitalMark?.D00)}`
            });
            j++;
          }
        }
      }
      // 糖尿病控制率(一年内最近一次随访空腹血糖达标人数 / 一年内已管理的2型糖尿病患者人数)
      if (MarkTagUsages[markItem].code === 'D02') {
        // 表一: 中心机构总体
        // 获取分子,分母
        const mark = await getMarks(it.code, year);
        dataRow1.push({
          index: i,
          name: `${it?.name}`,
          value: mark?.D02,
          basic: mark?.D00,
          rate: `${percentString(mark?.D02, mark?.D00)}`
        });

        // 表二表三只显示机构本身的
        for (const hospital of hospitals) {
          // 仅仅返回中心这一个机构的数据
          const hospitalMark = await getMarks(hospital.code, year);

          // 表二: 中心/卫生院机构（不含下属机构）
          if (hospital?.name === it?.name) {
            dataRow2.push({
              index: i,
              name: `${hospital?.name}`,
              value: hospitalMark?.D02,
              basic: hospitalMark?.D00,
              rate: `${percentString(hospitalMark?.D02, hospitalMark?.D00)}`
            });
          } else {
            // 表三: 卫生站/卫生室
            dataRow3.push({
              index: j,
              name: `${hospital?.name}`,
              value: hospitalMark?.D02,
              basic: hospitalMark?.D00,
              rate: `${percentString(hospitalMark?.D02, hospitalMark?.D00)}`
            });
            j++;
          }
        }
      }
      // 发放健康教育印刷资料的种类 HE00
      if (MarkTagUsages[markItem].code === 'HE00') {
        isRate = false;
        // 表一: 中心机构总体
        // 获取分子,分母
        const mark = await getMarks(it.code, year);
        dataRow1.push({
          index: i,
          name: `${it?.name}`,
          value: mark?.HE00
        });

        // 表二表三只显示机构本身的
        for (const hospital of hospitals) {
          // 仅仅返回中心这一个机构的数据
          const hospitalMark = await getMarks(hospital.code, year);

          // 表二: 中心/卫生院机构（不含下属机构）
          if (hospital?.name === it?.name) {
            dataRow2.push({
              index: i,
              name: `${hospital?.name}`,
              value: hospitalMark?.HE00
            });
          } else {
            // 表三: 卫生站/卫生室
            dataRow3.push({
              index: j,
              name: `${hospital?.name}`,
              value: hospitalMark?.HE00
            });
            j++;
          }
        }
      }
      // 播放健康教育音像资料的种类 HE02
      if (MarkTagUsages[markItem].code === 'HE02') {
        isRate = false;
        // 表一: 中心机构总体
        // 获取分子,分母
        const mark = await getMarks(it.code, year);
        dataRow1.push({
          index: i,
          name: `${it?.name}`,
          value: mark?.HE02
        });

        // 表二表三只显示机构本身的
        for (const hospital of hospitals) {
          // 仅仅返回中心这一个机构的数据
          const hospitalMark = await getMarks(hospital.code, year);

          // 表二: 中心/卫生院机构（不含下属机构）
          if (hospital?.name === it?.name) {
            dataRow2.push({
              index: i,
              name: `${hospital?.name}`,
              value: hospitalMark?.HE02
            });
          } else {
            // 表三: 卫生站/卫生室
            dataRow3.push({
              index: j,
              name: `${hospital?.name}`,
              value: hospitalMark?.HE02
            });
            j++;
          }
        }
      }
      // 健康教育宣传栏的更新次数 HE06
      if (MarkTagUsages[markItem].code === 'HE06') {
        isRate = false;
        // 表一: 中心机构总体
        // 获取分子,分母
        const mark = await getMarks(it.code, year);
        dataRow1.push({
          index: i,
          name: `${it?.name}`,
          value: mark?.HE06
        });

        // 表二表三只显示机构本身的
        for (const hospital of hospitals) {
          // 仅仅返回中心这一个机构的数据
          const hospitalMark = await getMarks(hospital.code, year);

          // 表二: 中心/卫生院机构（不含下属机构）
          if (hospital?.name === it?.name) {
            dataRow2.push({
              index: i,
              name: `${hospital?.name}`,
              value: hospitalMark?.HE06
            });
          } else {
            // 表三: 卫生站/卫生室
            dataRow3.push({
              index: j,
              name: `${hospital?.name}`,
              value: hospitalMark?.HE06
            });
            j++;
          }
        }
      }
      // 健康教育讲座次数合格率 HE07(一年内举办健康知识讲座的次数 / 一年内应举办健康知识讲座的次数)
      if (MarkTagUsages[markItem].code === 'HE07') {
        // 表一: 中心机构总体
        const mark = await getMarks(it.code, year);
        const basicData = await getBasicData(
          hospitalIds,
          BasicTagUsages.HE07,
          year
        );
        dataRow1.push({
          index: i,
          name: `${it?.name}`,
          value: mark?.HE07,
          basic: basicData,
          rate: `${percentString(mark?.HE07, basicData)}`
        });
        // 表二表三只显示机构本身的
        for (const hospital of hospitals) {
          // 仅仅返回中心这一个机构的数据
          const hospitalMark = await getMarks(hospital.code, year);

          const hospitalBasicData = await getBasicData(
            [hospital.code],
            BasicTagUsages.HE07,
            year
          );

          // 表二: 中心/卫生院机构（不含下属机构）
          if (hospital?.name === it?.name) {
            dataRow2.push({
              index: i,
              name: `${hospital?.name}`,
              value: hospitalMark?.HE07,
              basic: hospitalBasicData,
              rate: `${percentString(hospitalMark?.HE07, hospitalBasicData)}`
            });
          } else {
            // 表三: 卫生站/卫生室
            dataRow3.push({
              index: j,
              name: `${hospital?.name}`,
              value: hospitalMark?.HE07,
              basic: hospitalBasicData,
              rate: `${percentString(hospitalMark?.HE07, hospitalBasicData)}`
            });
            j++;
          }
        }
      }
      // 健康教育咨询次数的合格率 HE09
      if (MarkTagUsages[markItem].code === 'HE09') {
        // 表一: 中心机构总体
        const mark = await getMarks(it.code, year);
        const basicData = await getBasicData(
          hospitalIds,
          BasicTagUsages.HE09,
          year
        );
        dataRow1.push({
          index: i,
          name: `${it?.name}`,
          value: mark?.HE09,
          basic: basicData,
          rate: `${percentString(mark?.HE09, basicData)}`
        });
        // 表二表三只显示机构本身的
        for (const hospital of hospitals) {
          // 仅仅返回中心这一个机构的数据
          const hospitalMark = await getMarks(hospital.code, year);

          const hospitalBasicData = await getBasicData(
            [hospital.code],
            BasicTagUsages.HE09,
            year
          );

          // 表二: 中心/卫生院机构（不含下属机构）
          if (hospital?.name === it?.name) {
            dataRow2.push({
              index: i,
              name: `${hospital?.name}`,
              value: hospitalMark?.HE09,
              basic: hospitalBasicData,
              rate: `${percentString(hospitalMark?.HE09, hospitalBasicData)}`
            });
          } else {
            // 表三: 卫生站/卫生室
            dataRow3.push({
              index: j,
              name: `${hospital?.name}`,
              value: hospitalMark?.HE09,
              basic: hospitalBasicData,
              rate: `${percentString(hospitalMark?.HE09, hospitalBasicData)}`
            });
            j++;
          }
        }
      }
      // 慢病高危人群规范管理率 CH01
      if (MarkTagUsages[markItem].code === 'CH01') {
        // 表一: 中心机构总体
        const mark = await getMarks(it.code, year);
        const basicData = await getBasicData(leaves, BasicTagUsages.HR00, year);
        dataRow1.push({
          index: i,
          name: `${it?.name}`,
          value: mark?.CH01,
          basic: basicData,
          rate: `${percentString(mark?.CH01, basicData)}`
        });
        // 表二表三只显示机构本身的
        for (const hospital of leaves) {
          // 仅仅返回中心这一个机构的数据
          const hospitalMark = await getMarks(hospital.code, year);

          const hospitalBasicData = await getBasicData(
            [hospital],
            BasicTagUsages.HR00,
            year
          );

          // 表二: 中心/卫生院机构（不含下属机构）
          if (hospital?.name === it?.name) {
            dataRow2.push({
              index: i,
              name: `${hospital?.name}`,
              value: hospitalMark?.CH01,
              basic: hospitalBasicData,
              rate: `${percentString(hospitalMark?.CH01, hospitalBasicData)}`
            });
          } else {
            // 表三: 卫生站/卫生室
            dataRow3.push({
              index: j,
              name: `${hospital?.name}`,
              value: hospitalMark?.CH01,
              basic: hospitalBasicData,
              rate: `${percentString(hospitalMark?.CH01, hospitalBasicData)}`
            });
            j++;
          }
        }
      }
      // 其他慢病规范管理率 CO01
      if (MarkTagUsages[markItem].code === 'CO01') {
        // 表一: 中心机构总体
        const mark = await getMarks(it.code, year);
        const basicData = await getBasicData(
          leaves,
          BasicTagUsages.OCD00,
          year
        );
        dataRow1.push({
          index: i,
          name: `${it?.name}`,
          value: mark?.CO01,
          basic: basicData,
          rate: `${percentString(mark?.CO01, basicData)}`
        });
        // 表二表三只显示机构本身的
        for (const hospital of leaves) {
          // 仅仅返回中心这一个机构的数据
          const hospitalMark = await getMarks(hospital.code, year);

          const hospitalBasicData = await getBasicData(
            [hospital],
            BasicTagUsages.OCD00,
            year
          );

          // 表二: 中心/卫生院机构（不含下属机构）
          if (hospital?.name === it?.name) {
            dataRow2.push({
              index: i,
              name: `${hospital?.name}`,
              value: hospitalMark?.CO01,
              basic: hospitalBasicData,
              rate: `${percentString(hospitalMark?.CO01, hospitalBasicData)}`
            });
          } else {
            // 表三: 卫生站/卫生室
            dataRow3.push({
              index: j,
              name: `${hospital?.name}`,
              value: hospitalMark?.CO01,
              basic: hospitalBasicData,
              rate: `${percentString(hospitalMark?.CO01, hospitalBasicData)}`
            });
            j++;
          }
        }
      }
      i++;
    }
    // 区分数据列表是率还是数
    let type = {
      is_num: true
    };
    if (isRate) {
      type = {
        is_rate: true
      };
    }
    // 计算合计2021-04-13
    // 如果数组为空,也没必要合计
    if (dataRow1.length > 0) {
      // 这个必有
      const dataRow1Value = dataRow1.reduce(
        (prev, curr) => Number(prev) + curr.value,
        0
      );
      let dataRow1Obj = {
        index: dataRow1.length + 1,
        name: '合计',
        value: dataRow1Value
      };
      // 这个可能存在没有的情况
      if (dataRow1[0]?.basic || dataRow1[0]?.basic === 0) {
        const dataRow1Basic = dataRow1.reduce(
          (prev, curr) => Number(prev) + curr.basic,
          0
        );
        dataRow1Obj['basic'] = dataRow1Basic;
        dataRow1Obj['rate'] = `${percentString(dataRow1Value, dataRow1Basic)}`;
      }
      dataRow1.push(dataRow1Obj);
    }

    // 如果数组为空,也没必要合计
    if (dataRow2.length > 0) {
      // 这个必有
      const dataRow2Value = dataRow2.reduce(
        (prev, curr) => Number(prev) + curr.value,
        0
      );
      let dataRow2Obj = {
        index: dataRow2.length + 1,
        name: '合计',
        value: dataRow2Value
      };
      // 这个可能存在没有的情况
      if (dataRow2[0]?.basic || dataRow2[0]?.basic === 0) {
        const dataRow2Basic = dataRow2.reduce(
          (prev, curr) => Number(prev) + curr.basic,
          0
        );
        dataRow2Obj['basic'] = dataRow2Basic;
        dataRow2Obj['rate'] = `${percentString(dataRow2Value, dataRow2Basic)}`;
      }
      dataRow2.push(dataRow2Obj);
    }

    // 如果数组为空,也没必要合计
    if (dataRow3.length > 0) {
      // 这个必有
      const dataRow3Value = dataRow3.reduce(
        (prev, curr) => Number(prev) + curr.value,
        0
      );
      let dataRow3Obj = {
        index: dataRow3.length + 1,
        name: '合计',
        value: dataRow3Value
      };
      // 这个可能存在没有的情况
      if (dataRow3[0]?.basic || dataRow3[0]?.basic === 0) {
        const dataRow3Basic = dataRow3.reduce(
          (prev, curr) => Number(prev) + curr.basic,
          0
        );
        dataRow3Obj['basic'] = dataRow3Basic;
        dataRow3Obj['rate'] = `${percentString(dataRow3Value, dataRow3Basic)}`;
      }
      dataRow3.push(dataRow3Obj);
    }

    // 表一: 中心机构总体
    const dataTableObj1 = {
      ...type,
      title: `表一: 中心机构总体${MarkTagUsages[markItem].name}`,
      rows: dataRow1
    };
    // 表二: 中心/卫生院机构（不含下属机构）
    const dataTableObj2 = {
      ...type,
      title: `表二: 中心/卫生院机构（不含下属机构）${MarkTagUsages[markItem].name}`,
      rows: dataRow2
    };
    // 表三: 卫生站/卫生室
    const dataTableObj3 = {
      ...type,
      title: `表三: 卫生站/卫生室${MarkTagUsages[markItem].name}`,
      rows: dataRow3
    };
    // 如果是最后一级,仅仅是机构这一级权限
    if (level === 5) {
      dataTableObj1.title = `表一: 卫生站/卫生室${MarkTagUsages[markItem].name}`;
      dataTable.push(dataTableObj1);
    } else {
      dataTable.push(dataTableObj1, dataTableObj2, dataTableObj3);
    }

    //
    dataList.push({
      title: `${title.areaName}${title.dateLabel}${MarkTagUsages[markItem].name}`,
      name: `${MarkTagUsages[markItem].name}`,
      tables: dataTable
    });
  }

  return {
    file: `${title.fileName}`,
    date_label: `${title.dateLabel}`,
    start_date: `${title.startDate}`,
    end_date: `${title.endDate}`,
    area_name: `${title.areaName}`,
    data: dataList
  };
}

async function render(data) {
  //读取模板文件
  const content = await fs.readFile(
    path.join(__dirname, './template.docx'),
    'binary'
  );
  //新建doc对象
  const doc = new Docxtemplater(new PizZip(content));
  //设置数据
  doc.setData(data);
  //渲染数据
  doc.render();
  //导出文件
  if (process.env.NODE_ENV === 'production') {
    await unifs.writeFile(
      path.join(reportDir, data.file),
      doc.getZip().generate({
        type: 'nodebuffer'
      })
    );
  } else {
    await fs.writeFile(
      path.join('./tmp', data.file),
      doc.getZip().generate({
        type: 'nodebuffer'
      })
    );
  }
}

export default class JxReport {
  /**
   * 自动生成公卫报告
   */
  async generateAll() {
    // 自动获取上月的,格式为年月
    const time = dayjs()
      .subtract(1, 'month')
      .format('YYYYMM');

    // 生成所有地区的公卫报告
    const allTree = await appDB.execute(`select code, name from area`);
    // 生成所有的地区
    for (const it of allTree) {
      await this.generate(time, it.code);
    }
  }

  /**
   * 生成公卫报告
   * @param time 年份加月份
   * @param code 地区code或机构id
   * @returns {Promise<void>}
   */
  @validate(
    should
      .string()
      .required()
      .description('年份加月份比如202003'),
    should
      .string()
      .required()
      .description('地区code或机构id')
  )
  async generate(time, code) {
    const data = await getExponent(code, time);
    return await render(data);
  }
}<|MERGE_RESOLUTION|>--- conflicted
+++ resolved
@@ -8,14 +8,9 @@
 import {getBasicData, getMarks, percentString} from './group/score';
 import * as dayjs from 'dayjs';
 import {BasicTagUsages, MarkTagUsages} from '../../common/rule-score';
-<<<<<<< HEAD
-import {appDB} from '../app';
-import {displayTime} from './report';
-import {getHospitals} from './group/common';
-=======
 import {appDB, unifs} from '../app';
 import {displayTime, reportDir} from './report';
->>>>>>> 4764c9cf
+import {getHospitals} from './group/common';
 
 /**
  * 获取指标数据
@@ -794,7 +789,11 @@
       if (MarkTagUsages[markItem].code === 'CH01') {
         // 表一: 中心机构总体
         const mark = await getMarks(it.code, year);
-        const basicData = await getBasicData(leaves, BasicTagUsages.HR00, year);
+        const basicData = await getBasicData(
+          hospitalIds,
+          BasicTagUsages.HR00,
+          year
+        );
         dataRow1.push({
           index: i,
           name: `${it?.name}`,
@@ -803,12 +802,12 @@
           rate: `${percentString(mark?.CH01, basicData)}`
         });
         // 表二表三只显示机构本身的
-        for (const hospital of leaves) {
+        for (const hospital of hospitals) {
           // 仅仅返回中心这一个机构的数据
           const hospitalMark = await getMarks(hospital.code, year);
 
           const hospitalBasicData = await getBasicData(
-            [hospital],
+            [hospital.code],
             BasicTagUsages.HR00,
             year
           );
@@ -840,7 +839,7 @@
         // 表一: 中心机构总体
         const mark = await getMarks(it.code, year);
         const basicData = await getBasicData(
-          leaves,
+          hospitalIds,
           BasicTagUsages.OCD00,
           year
         );
@@ -852,12 +851,12 @@
           rate: `${percentString(mark?.CO01, basicData)}`
         });
         // 表二表三只显示机构本身的
-        for (const hospital of leaves) {
+        for (const hospital of hospitals) {
           // 仅仅返回中心这一个机构的数据
           const hospitalMark = await getMarks(hospital.code, year);
 
           const hospitalBasicData = await getBasicData(
-            [hospital],
+            [hospital.code],
             BasicTagUsages.OCD00,
             year
           );
