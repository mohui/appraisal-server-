--- conflicted
+++ resolved
@@ -1,15 +1,3 @@
-<<<<<<< HEAD
-import {Context} from '../context';
-import {appDB} from '../../app';
-import {KatoCommonError, KatoRuntimeError, should, validate} from 'kato-server';
-import {imageSync} from 'qr-image';
-import {getHospital} from '../his/service';
-import {getHospitals} from '../group/common';
-import {v4 as uuid} from 'uuid';
-import {RequestStatus} from '../../../common/user';
-import {sql as sqlRender} from '../../database/template';
-=======
-import {should, validate} from 'kato-server';
 import {appDB, originalDB} from '../../app';
 import {
   BasicTagUsages,
@@ -19,7 +7,14 @@
 import Decimal from 'decimal.js';
 import Person from '../person';
 import {documentTagList} from '../../../common/person-tag';
->>>>>>> 43b4a9c9
+import {Context} from '../context';
+import {KatoCommonError, KatoRuntimeError, should, validate} from 'kato-server';
+import {imageSync} from 'qr-image';
+import {getHospital} from '../his/service';
+import {getHospitals} from '../group/common';
+import {v4 as uuid} from 'uuid';
+import {RequestStatus} from '../../../common/user';
+import {sql as sqlRender} from '../../database/template';
 
 /**
  * App机构模块
