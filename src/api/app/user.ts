--- conflicted
+++ resolved
@@ -251,58 +251,8 @@
   @validate(phoneValidate, should.string().required(), passwordValidate)
   async register(phone, code, password) {
     await appDB.transaction(async () => {
-<<<<<<< HEAD
       // 校验验证码是否正确,校验手机号是否已经注册
       await smsVerification(code, phone, CodeUsage.Register);
-=======
-      //region 校验验证码
-      const codeModel: SMSCodeDBModel = (
-        await appDB.execute(
-          //language=PostgreSQL
-          `
-            select phone, usage, code, created_at, updated_at
-            from sms_code
-            where phone = ?
-              and usage = ?
-              and code = ?
-              for update
-          `,
-          phone,
-          CodeUsage.register,
-          code
-        )
-      )[0];
-      //code是否正确
-      if (!codeModel) throw new KatoCommonError('验证码错误');
-      //检验是否过期
-      if (
-        dayjs()
-          .subtract(smsConfig.expired.value, smsConfig.expired.unit)
-          .isAfter(codeModel.created_at)
-      )
-        throw new KatoCommonError('验证码已过期');
-      //检验验证码是否失效
-      if (codeModel.created_at.getTime() != codeModel.updated_at.getTime())
-        throw new KatoCommonError('验证码已失效');
-      //验证码校验通过, 更新updated_at字段, 表示验证码已失效
-      await appDB.execute(
-        //language=PostgreSQL
-        `
-          update sms_code
-          set updated_at = now()
-          where phone = ?
-            and usage = ?
-        `,
-        codeModel.phone,
-        codeModel.usage
-      );
-      //endregion
-      //校验手机是否可用
-      const usable = await this.validPhone(phone);
-      if (!usable) {
-        throw new KatoCommonError('该手机号码已被注册');
-      }
->>>>>>> 97909a4f
       //注册用户
       await appDB.execute(
         //language=PostgreSQL
