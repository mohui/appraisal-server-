--- conflicted
+++ resolved
@@ -91,15 +91,7 @@
 
   // 居民档案数量
   async person() {
-<<<<<<< HEAD
-    const group = Context.current.user.areaCode;
-    const areaModels = await getHospitals(group);
-    // 获取机构id
-    const hospitalIds = areaModels.map(it => it.code);
-
     //获取当前月
-=======
->>>>>>> bd2c67de
     const year = dayjs().year();
     const markModel = await getMarks(Context.current.user.code, year);
     return markModel?.S00 ?? 0;
@@ -107,15 +99,7 @@
 
   // 慢病管理人数
   async chronic() {
-<<<<<<< HEAD
-    const group = Context.current.user.areaCode;
-    const areaModels = await getHospitals(group);
-    // 获取机构id
-    const hospitalIds = areaModels.map(it => it.code);
-
     //获取当前年
-=======
->>>>>>> bd2c67de
     const year = dayjs().year();
     const markModel = await getMarks(Context.current.user.code, year);
     return (markModel?.H00 ?? 0) + (markModel?.D00 ?? 0);
