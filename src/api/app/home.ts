--- conflicted
+++ resolved
@@ -97,15 +97,11 @@
     return markModel?.S00 ?? 0;
   }
 
-<<<<<<< HEAD
-  // 慢病管理人数
-=======
   /**
    * 慢病管理人数
    *
    * 包括高血压, 糖尿病, 脑卒中 严重精神病, 肺结核, 其他慢病
    */
->>>>>>> aad45973
   async chronic() {
     //获取当前年
     const year = dayjs().year();
