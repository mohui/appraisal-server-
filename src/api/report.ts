import {ossClient} from '../../util/oss';
import * as config from 'config';
import * as path from 'upath';
<<<<<<< HEAD
import {
  CheckHospitalModel,
  CheckSystemModel,
  CheckRuleModel,
  HospitalModel,
  RegionModel,
  RuleHospitalScoreModel,
  sql as sqlRender
} from '../database';
import {KatoCommonError} from 'kato-server';
import {Workbook} from 'exceljs';
import {Context} from './context';
import * as ContentDisposition from 'content-disposition';

import {Op} from 'sequelize';
import dayjs = require('dayjs');
import {originalDB, appDB} from '../app';

import {createTransport} from 'nodemailer';
=======
import {unifs} from '../app';
>>>>>>> 9db1f568

/**
 * 语义化时间
 *
 * @param time 时间字符串, '2020Q1', '2020H1', '2020Q3', '2020'
 */
function displayTime(time) {
  if (time.includes('Q')) {
    const times = time.split('Q');
    return `${times[0]}年第${times[1]}季度报告`;
  }
  if (time.includes('H')) {
    const times = time.split('H');
    return `${times[0]}年${times[1] === 1 ? '上' : '下'}半年报告`;
  }

  return `${time}年报告`;
}

export default class Report {
  /**
   * 获取报告列表
   *
   * @param id 地区或机构id
   * @return {
   *   id: 文件id
   *   name: 文件名
   *   url: 文件下载地址
   * }
   */
  async list(id) {
    return (
      (
        await ossClient.store.list({
          prefix: config.get('report.prefix'),
          delimiter: '/'
        })
      )?.objects ?? []
    )
      .filter(it => it.name.includes(`${id}_`)) // 文件名约定为 id_time.docx
      .map(it => ({
        id: it.name,
        name: displayTime(path.parse(it.name).name.split('_')[1]),
        url: it.url
      }));
  }

  /**
   * unifs文件地址
   *
   * @param file 签名
   */
  async sign(file) {
    return await unifs.getExternalUrl(file);
  }

  /**
   * 检查定时任务是否执行成功
   */
  async checkTimming() {
    // 拼接查询条件
    const paramObj = {
      viewStartDate: dayjs(dayjs().format('YYYY-MM-DD 22:00:00'))
        .subtract(1, 'day')
        .toDate(),
      viewEndDate: dayjs().toDate(),
      markStartDate: dayjs(dayjs().format('YYYY-MM-DD 02:00:00')).toDate(),
      markEndDate: dayjs().toDate(),
      ruleStartDate: dayjs(dayjs().format('YYYY-MM-DD 00:00:00')).toDate(),
      ruleEndDate: dayjs().toDate(),
      year: dayjs().year()
    };

    /**
     * view相关表检查,同步的表
     *
     * view_hypertension 高血压登记
     * view_hypertensionVisit 高血压随访
     * view_Diabetes 糖尿病登记
     * view_diabetesVisit 糖尿病随访
     * view_Healthy 体检信息登记
     * view_sanitarycontrolreport 卫生计生监督信息报告
     * view_sanitarycontrolassist 卫生监督协管巡查登记信息
     * view_healthchecktablescore 老年人生活自理能力
     * view_personfacecollect 人脸采集表
     * view_personinfo
     * view_workscoretotal 公分表
     *
     * rule_hospital_score 得分表
     * rule_hospital_budget 金额分配
     * report_hospital 机构报告
     */
    const viewList = [
      'view_hypertension',
      'view_hypertensionVisit',
      'view_diabetes',
      'view_diabetesVisit',
      'view_Healthy',
      'view_sanitarycontrolreport',
      'view_sanitarycontrolassist',
      'view_healthchecktablescore',
      'view_personfacecollect',
      'view_personinfo',
      'view_workscoretotal',

      'mark_content',
      'mark_organization',
      'mark_person',

      'check_system'
    ];

    const selView = await Promise.all(
      viewList.map(async it => {
        let list;
        let oldList;
        if (it.startsWith('view')) {
          /**
           * 检查同步视图数据
           */
          const [sql, params] = sqlRender(
            `
              select 1 as counts
              from ${it}
              where created_at >= {{? viewStartDate}}
                  and created_at < {{? viewEndDate}}
              limit 1`,
            paramObj
          );
          list = await originalDB.execute(sql, ...params);
          // 检查是否删除掉了老数据
          const [oldSql, oldParams] = sqlRender(
            `
              select 1 as counts
              from ${it}
              where created_at < {{? viewStartDate}}
              limit 1`,
            paramObj
          );
          oldList = await originalDB.execute(oldSql, ...oldParams);
        } else if (it.startsWith('mark')) {
          /**
           * 同步Mark数据
           */
          const [sql, params] = sqlRender(
            `
              select 1 as counts
              from ${it}
              where created_at >= {{? markStartDate}}
              and created_at < {{? markEndDate}}
              limit 1`,
            paramObj
          );
          list = await originalDB.execute(sql, ...params);
          // 检查是否删除掉了老数据
          const [oldSql, oldParams] = sqlRender(
            `
              select 1 as counts
              from ${it}
              where created_at < {{? markStartDate}}
              and year = {{? year}}
              limit 1`,
            paramObj
          );
          oldList = await originalDB.execute(oldSql, ...oldParams);
        } else {
          /**
           * 考核得分表
           */
          const [sql, params] = sqlRender(
            `
              select 1 as counts
              from ${it}
              where run_time > {{? ruleStartDate}}
              and status = true
              limit 1`,
            paramObj
          );
          list = await appDB.execute(sql, ...params);
          // 检查是否存在没有打分的数据
          const [oldSql, oldParams] = sqlRender(
            `
              select 1 as counts
              from ${it}
              where run_time < {{? ruleStartDate}}
              and status = true
              limit 1`,
            paramObj
          );
          oldList = await appDB.execute(oldSql, ...oldParams);
        }

        return {
          table: it,
          count: list[0]?.counts ?? 0,
          oldCount: oldList[0]?.counts ?? 0
        };
      })
    );

    const selViewZero = selView.filter(it => it.count < 1 || it.oldCount > 0);
    const tableName = selViewZero.map(it => it.table).join(',');
    if (selViewZero.length === 0) return;
    /**
     * 如果存在为零的数据或者历史记录没有删除干净的数据, 说明有的表跑数据失败, 需要发送邮件
     */
    const transporter = createTransport({
      host: config.get('checkETL.email.sender.host'),
      port: config.get('checkETL.email.sender.port'), // SMTP 端口
      secure: true, // 使用 SSL
      auth: {
        user: config.get('checkETL.email.sender.email'), // 发邮件邮箱
        pass: config.get('checkETL.email.sender.password') // 此处不是qq密码,是发件人邮箱的授权码
      }
    });

    const mailOptions = {
      from: config.get<string>('checkETL.email.sender.email'), // 发件地址
      to: config.get<Array<string>>('checkETL.email.receivers').join(','), // 收件列表
      subject: '自动任务有异常数据', // 标题
      html: `以下表的数据存在异常${tableName}`
    };

    try {
      await transporter.sendMail(mailOptions);
    } catch (e) {
      throw new KatoCommonError(`邮件发送失败: ${e}`);
    }
  }
}<|MERGE_RESOLUTION|>--- conflicted
+++ resolved
@@ -1,29 +1,12 @@
 import {ossClient} from '../../util/oss';
 import * as config from 'config';
 import * as path from 'upath';
-<<<<<<< HEAD
-import {
-  CheckHospitalModel,
-  CheckSystemModel,
-  CheckRuleModel,
-  HospitalModel,
-  RegionModel,
-  RuleHospitalScoreModel,
-  sql as sqlRender
-} from '../database';
+import {unifs} from '../app';
+import {sql as sqlRender} from '../database';
 import {KatoCommonError} from 'kato-server';
-import {Workbook} from 'exceljs';
-import {Context} from './context';
-import * as ContentDisposition from 'content-disposition';
-
-import {Op} from 'sequelize';
 import dayjs = require('dayjs');
 import {originalDB, appDB} from '../app';
-
 import {createTransport} from 'nodemailer';
-=======
-import {unifs} from '../app';
->>>>>>> 9db1f568
 
 /**
  * 语义化时间
