import {IMigration} from '../migrater';
import {InitMigration} from './000_init';
import {UserMigration} from './001_user';
import {RegionIMigration} from './003_region';
import {CheckSystemMigration} from './002_check_system';
import {BasicTagMigration} from './004_basic_tag';
import {UserHospitalIMigration} from './005_user_hospital';
import {RuleScoreMigration} from './006_rule_score';
import {UserRegionMigration} from './007_user_region';
import {TagEditorMigration} from './008_tag_editor';
import {ScoreMigration} from './009_score';
import {CheckHospitalMigration} from './010_check_hospital';
import {RuleHospitalAttachMigration} from './011_rule_hospital_attatch';
import {RuleAttachDateRangeMigration} from './012_rule_attach_daterange';
import {BudgetMigration} from './013_area_budget';
import {BasicTagValueMigration} from './014_basic_tag_value';
import {RuleBudgetMigration} from './015_rule_budget';
import {RuleProjectMigration} from './016_rule_project';
import {RuleHospitalBudgetMigration} from './017_rule_hospital_budget';
import {CheckConstraintMigration} from './018_check_constraint';
import {RuleHospitalBudgetColumnMigration} from './019_rule_hospital_budget';
import {WorkDifficultyMigration} from './020_work_difficulty';
import {ReportHospitalHistoryMigration} from './021_report_hospital_history';
import {RoleCreatorMigration} from './022_role_creator';
import {UserCreatorMigration} from './023_user_creator';
import {AlterCheckSystemMigration} from './024_check_system';
import {DeleteRuleHospitalScoreRepeatDataMigration} from './025_rule_hospital_score';
import {ProfileTagsDetailMigration} from './026_profile_tags_permission';
import {ScoreRemarkHistoryMigration} from './027_score_remark_history';
import {GroupMigration} from './028_group';
import {BasicTagDelYearMigration} from './029_basic_tag';
import {RuleDetailsMigration} from './030_rule_details';
import {BasicTagAddYearMigration} from './031_basic_tag';
import {HE07Migration} from './032_HE07';
import {HE09Migration} from './033_HE09';
import {AreaVoucherMigration} from './034_area_voucher';
import {CheckYearMigration} from './035_check_year';
<<<<<<< HEAD
import {AreaBudgetMigration} from './036_area_budget';
=======
import {CleanTableMigration} from './036_table_clean';
>>>>>>> 59ca9346

//定义好的数据迁移任务放入到数组中,顺序任意
export const migrations: IMigration[] = [
  new InitMigration(),
  new UserMigration(),
  new RegionIMigration(),
  new CheckSystemMigration(),
  new BasicTagMigration(),
  new UserHospitalIMigration(),
  new RuleScoreMigration(),
  new UserRegionMigration(),
  new TagEditorMigration(),
  new ScoreMigration(),
  new CheckHospitalMigration(),
  new RuleHospitalAttachMigration(),
  new RuleAttachDateRangeMigration(),
  new BudgetMigration(),
  new BasicTagValueMigration(),
  new RuleBudgetMigration(),
  new RuleProjectMigration(),
  new RuleHospitalBudgetMigration(),
  new CheckConstraintMigration(),
  new RuleHospitalBudgetColumnMigration(),
  new WorkDifficultyMigration(),
  new ReportHospitalHistoryMigration(),
  new RoleCreatorMigration(),
  new UserCreatorMigration(),
  new AlterCheckSystemMigration(),
  new DeleteRuleHospitalScoreRepeatDataMigration(),
  new ProfileTagsDetailMigration(),
  new ScoreRemarkHistoryMigration(),
  new GroupMigration(),
  new BasicTagDelYearMigration(),
  new RuleDetailsMigration(),
  new BasicTagAddYearMigration(),
  new HE07Migration(),
  new HE09Migration(),
  new AreaVoucherMigration(),
  new CheckYearMigration(),
<<<<<<< HEAD
  new AreaBudgetMigration()
=======
  new CleanTableMigration()
>>>>>>> 59ca9346
];<|MERGE_RESOLUTION|>--- conflicted
+++ resolved
@@ -35,11 +35,8 @@
 import {HE09Migration} from './033_HE09';
 import {AreaVoucherMigration} from './034_area_voucher';
 import {CheckYearMigration} from './035_check_year';
-<<<<<<< HEAD
+import {CleanTableMigration} from './036_table_clean';
 import {AreaBudgetMigration} from './036_area_budget';
-=======
-import {CleanTableMigration} from './036_table_clean';
->>>>>>> 59ca9346
 
 //定义好的数据迁移任务放入到数组中,顺序任意
 export const migrations: IMigration[] = [
@@ -79,9 +76,6 @@
   new HE09Migration(),
   new AreaVoucherMigration(),
   new CheckYearMigration(),
-<<<<<<< HEAD
+  new CleanTableMigration(),
   new AreaBudgetMigration()
-=======
-  new CleanTableMigration()
->>>>>>> 59ca9346
 ];